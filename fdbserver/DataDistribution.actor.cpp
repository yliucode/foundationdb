/*
 * DataDistribution.actor.cpp
 *
 * This source file is part of the FoundationDB open source project
 *
 * Copyright 2013-2018 Apple Inc. and the FoundationDB project authors
 *
 * Licensed under the Apache License, Version 2.0 (the "License");
 * you may not use this file except in compliance with the License.
 * You may obtain a copy of the License at
 *
 *     http://www.apache.org/licenses/LICENSE-2.0
 *
 * Unless required by applicable law or agreed to in writing, software
 * distributed under the License is distributed on an "AS IS" BASIS,
 * WITHOUT WARRANTIES OR CONDITIONS OF ANY KIND, either express or implied.
 * See the License for the specific language governing permissions and
 * limitations under the License.
 */

#include <set>
#include <sstream>
#include "fdbclient/FDBOptions.g.h"
#include "fdbclient/FDBTypes.h"
#include "fdbclient/Knobs.h"
#include "fdbclient/StorageServerInterface.h"
#include "fdbclient/SystemData.h"
#include "fdbclient/DatabaseContext.h"
#include "fdbclient/ManagementAPI.actor.h"
#include "fdbclient/RunTransaction.actor.h"
#include "fdbrpc/Replication.h"
#include "fdbserver/DataDistribution.actor.h"
#include "fdbserver/FDBExecHelper.actor.h"
#include "fdbserver/IKeyValueStore.h"
#include "fdbserver/Knobs.h"
#include "fdbserver/MoveKeys.actor.h"
#include "fdbserver/QuietDatabase.h"
#include "fdbserver/ServerDBInfo.h"
#include "fdbserver/TLogInterface.h"
#include "fdbserver/WaitFailure.h"
#include "flow/ActorCollection.h"
#include "flow/Arena.h"
#include "flow/Trace.h"
#include "flow/UnitTest.h"
#include "flow/actorcompiler.h"  // This must be the last #include.
#include "flow/serialize.h"

class TCTeamInfo;
struct TCMachineInfo;
class TCMachineTeamInfo;

ACTOR Future<Void> checkAndRemoveInvalidLocalityAddr(DDTeamCollection* self);
ACTOR Future<Void> removeWrongStoreType(DDTeamCollection* self);


struct TCServerInfo : public ReferenceCounted<TCServerInfo> {
	UID id;
	DDTeamCollection* collection;
	StorageServerInterface lastKnownInterface;
	ProcessClass lastKnownClass;
	vector<Reference<TCTeamInfo>> teams;
	Reference<TCMachineInfo> machine;
	Future<Void> tracker;
	int64_t dataInFlightToServer;
	ErrorOr<GetStorageMetricsReply> serverMetrics;
	Promise<std::pair<StorageServerInterface, ProcessClass>> interfaceChanged;
	Future<std::pair<StorageServerInterface, ProcessClass>> onInterfaceChanged;
	Promise<Void> removed;
	Future<Void> onRemoved;
	Promise<Void> wakeUpTracker;
	bool inDesiredDC;
	LocalityEntry localityEntry;
	Promise<Void> updated;
	AsyncVar<bool> wrongStoreTypeToRemove;
	AsyncVar<bool> ssVersionTooFarBehind;
	// A storage server's StoreType does not change.
	// To change storeType for an ip:port, we destroy the old one and create a new one.
	KeyValueStoreType storeType; // Storage engine type

	TCServerInfo(StorageServerInterface ssi, DDTeamCollection* collection, ProcessClass processClass, bool inDesiredDC,
	             Reference<LocalitySet> storageServerSet)
	  : id(ssi.id()), collection(collection), lastKnownInterface(ssi), lastKnownClass(processClass), dataInFlightToServer(0),
	    onInterfaceChanged(interfaceChanged.getFuture()), onRemoved(removed.getFuture()), inDesiredDC(inDesiredDC),
	    storeType(KeyValueStoreType::END) {
		localityEntry = ((LocalityMap<UID>*) storageServerSet.getPtr())->add(ssi.locality, &id);
	}

	bool isCorrectStoreType(KeyValueStoreType configStoreType) {
		// A new storage server's store type may not be set immediately.
		// If a storage server does not reply its storeType, it will be tracked by failure monitor and removed.
		return (storeType == configStoreType || storeType == KeyValueStoreType::END);
	}
	~TCServerInfo();
};

struct TCMachineInfo : public ReferenceCounted<TCMachineInfo> {
	std::vector<Reference<TCServerInfo>> serversOnMachine; // SOMEDAY: change from vector to set
	Standalone<StringRef> machineID;
	std::vector<Reference<TCMachineTeamInfo>> machineTeams; // SOMEDAY: split good and bad machine teams.
	LocalityEntry localityEntry;

	explicit TCMachineInfo(Reference<TCServerInfo> server, const LocalityEntry& entry) : localityEntry(entry) {
		ASSERT(serversOnMachine.empty());
		serversOnMachine.push_back(server);

		LocalityData& locality = server->lastKnownInterface.locality;
		ASSERT(locality.zoneId().present());
		machineID = locality.zoneId().get();
	}

	std::string getServersIDStr() {
		std::stringstream ss;
		if (serversOnMachine.empty()) return "[unset]";

		for (auto& server : serversOnMachine) {
			ss << server->id.toString() << " ";
		}

		return ss.str();
	}
};

ACTOR Future<Void> updateServerMetrics( Reference<TCServerInfo> server);

// TeamCollection's machine team information
class TCMachineTeamInfo : public ReferenceCounted<TCMachineTeamInfo> {
public:
	vector<Reference<TCMachineInfo>> machines;
	vector<Standalone<StringRef>> machineIDs;
	vector<Reference<TCTeamInfo>> serverTeams;

	explicit TCMachineTeamInfo(vector<Reference<TCMachineInfo>> const& machines) : machines(machines) {
		machineIDs.reserve(machines.size());
		for (int i = 0; i < machines.size(); i++) {
			machineIDs.push_back(machines[i]->machineID);
		}
		sort(machineIDs.begin(), machineIDs.end());
	}

	int size() {
		ASSERT(machines.size() == machineIDs.size());
		return machineIDs.size();
	}

	std::string getMachineIDsStr() {
		std::stringstream ss;

		if (machineIDs.empty()) return "[unset]";

		for (auto& id : machineIDs) {
			ss << id.contents().toString() << " ";
		}

		return ss.str();
	}

	bool operator==(TCMachineTeamInfo& rhs) const { return this->machineIDs == rhs.machineIDs; }
};

// TeamCollection's server team info.
class TCTeamInfo final : public ReferenceCounted<TCTeamInfo>, public IDataDistributionTeam {
	vector< Reference<TCServerInfo> > servers;
	vector<UID> serverIDs;
	bool healthy;
	bool wrongConfiguration; //True if any of the servers in the team have the wrong configuration
	int priority;

public:
	Reference<TCMachineTeamInfo> machineTeam;
	Future<Void> tracker;

	explicit TCTeamInfo(vector<Reference<TCServerInfo>> const& servers)
	  : servers(servers), healthy(true), priority(SERVER_KNOBS->PRIORITY_TEAM_HEALTHY), wrongConfiguration(false) {
		if (servers.empty()) {
			TraceEvent(SevInfo, "ConstructTCTeamFromEmptyServers");
		}
		serverIDs.reserve(servers.size());
		for (int i = 0; i < servers.size(); i++) {
			serverIDs.push_back(servers[i]->id);
		}
	}

	vector<StorageServerInterface> getLastKnownServerInterfaces() const override {
		vector<StorageServerInterface> v;
		v.reserve(servers.size());
		for (const auto& server : servers) {
			v.push_back(server->lastKnownInterface);
		}
		return v;
	}
	int size() const override {
		ASSERT(servers.size() == serverIDs.size());
		return servers.size();
	}
	vector<UID> const& getServerIDs() const override { return serverIDs; }
	const vector<Reference<TCServerInfo>>& getServers() { return servers; }

	std::string getServerIDsStr() const {
		std::stringstream ss;

		if (serverIDs.empty()) return "[unset]";

		for (auto& id : serverIDs) {
			ss << id.toString() << " ";
		}

		return ss.str();
	}

	void addDataInFlightToTeam(int64_t delta) override {
		for(int i=0; i<servers.size(); i++)
			servers[i]->dataInFlightToServer += delta;
	}
	int64_t getDataInFlightToTeam() const override {
		int64_t dataInFlight = 0.0;
		for(int i=0; i<servers.size(); i++)
			dataInFlight += servers[i]->dataInFlightToServer;
		return dataInFlight;
	}

	int64_t getLoadBytes(bool includeInFlight = true, double inflightPenalty = 1.0) const override {
		int64_t physicalBytes = getLoadAverage();
		double minAvailableSpaceRatio = getMinAvailableSpaceRatio(includeInFlight);
		int64_t inFlightBytes = includeInFlight ? getDataInFlightToTeam() / servers.size() : 0;
		double availableSpaceMultiplier = SERVER_KNOBS->AVAILABLE_SPACE_RATIO_CUTOFF / ( std::max( std::min( SERVER_KNOBS->AVAILABLE_SPACE_RATIO_CUTOFF, minAvailableSpaceRatio ), 0.000001 ) );
		if(servers.size()>2) {
			//make sure in triple replication the penalty is high enough that you will always avoid a team with a member at 20% free space
			availableSpaceMultiplier = availableSpaceMultiplier * availableSpaceMultiplier;
		}

		if(minAvailableSpaceRatio < SERVER_KNOBS->TARGET_AVAILABLE_SPACE_RATIO) {
			TraceEvent(SevWarn, "DiskNearCapacity").suppressFor(1.0).detail("AvailableSpaceRatio", minAvailableSpaceRatio);
		}

		return (physicalBytes + (inflightPenalty*inFlightBytes)) * availableSpaceMultiplier;
	}

	int64_t getMinAvailableSpace(bool includeInFlight = true) const override {
		int64_t minAvailableSpace = std::numeric_limits<int64_t>::max();
		for (const auto& server : servers) {
			if (server->serverMetrics.present()) {
				auto& replyValue = server->serverMetrics.get();

				ASSERT(replyValue.available.bytes >= 0);
				ASSERT(replyValue.capacity.bytes >= 0);

				int64_t bytesAvailable = replyValue.available.bytes;
				if(includeInFlight) {
					bytesAvailable -= server->dataInFlightToServer;
				}

				minAvailableSpace = std::min(bytesAvailable, minAvailableSpace);
			}
		}

		return minAvailableSpace; // Could be negative
	}

	double getMinAvailableSpaceRatio(bool includeInFlight = true) const override {
		double minRatio = 1.0;
		for (const auto& server : servers) {
			if (server->serverMetrics.present()) {
				auto& replyValue = server->serverMetrics.get();

				ASSERT(replyValue.available.bytes >= 0);
				ASSERT(replyValue.capacity.bytes >= 0);

				int64_t bytesAvailable = replyValue.available.bytes;
				if(includeInFlight) {
					bytesAvailable = std::max((int64_t)0, bytesAvailable - server->dataInFlightToServer);
				}

				if(replyValue.capacity.bytes == 0)
					minRatio = 0;
				else
					minRatio = std::min( minRatio, ((double)bytesAvailable) / replyValue.capacity.bytes );
			}
		}

		return minRatio;
	}

	bool hasHealthyAvailableSpace(double minRatio) const override {
		return getMinAvailableSpaceRatio() >= minRatio && getMinAvailableSpace() > SERVER_KNOBS->MIN_AVAILABLE_SPACE;
	}

	Future<Void> updateStorageMetrics() override { return doUpdateStorageMetrics(this); }

	bool isOptimal() const override {
		for (const auto& server : servers) {
			if (server->lastKnownClass.machineClassFitness(ProcessClass::Storage) > ProcessClass::UnsetFit) {
				return false;
			}
		}
		return true;
	}

	bool isWrongConfiguration() const override { return wrongConfiguration; }
	void setWrongConfiguration(bool wrongConfiguration) override { this->wrongConfiguration = wrongConfiguration; }
	bool isHealthy() const override { return healthy; }
	void setHealthy(bool h) override { healthy = h; }
	int getPriority() const override { return priority; }
	void setPriority(int p) override { priority = p; }
	void addref() override { ReferenceCounted<TCTeamInfo>::addref(); }
	void delref() override { ReferenceCounted<TCTeamInfo>::delref(); }

	void addServers(const vector<UID>& servers) override {
		serverIDs.reserve(servers.size());
		for (int i = 0; i < servers.size(); i++) {
			serverIDs.push_back(servers[i]);
		}
	}

private:
	// Calculate an "average" of the metrics replies that we received.  Penalize teams from which we did not receive all replies.
	int64_t getLoadAverage() const {
		int64_t bytesSum = 0;
		int added = 0;
		for(int i=0; i<servers.size(); i++)
			if( servers[i]->serverMetrics.present() ) {
				added++;
				bytesSum += servers[i]->serverMetrics.get().load.bytes;
			}

		if( added < servers.size() )
			bytesSum *= 2;

		return added == 0 ? 0 : bytesSum / added;
	}

	// Calculate the max of the metrics replies that we received.


	ACTOR Future<Void> doUpdateStorageMetrics( TCTeamInfo* self ) {
		std::vector<Future<Void>> updates;
		for( int i = 0; i< self->servers.size(); i++ )
			updates.push_back( updateServerMetrics( self->servers[i] ) );
		wait( waitForAll( updates ) );
		return Void();
	}
};

struct ServerStatus {
	bool isFailed;
	bool isUndesired;
	bool isWrongConfiguration;
	bool initialized; //AsyncMap erases default constructed objects
	LocalityData locality;
	ServerStatus() : isFailed(true), isUndesired(false), isWrongConfiguration(false), initialized(false) {}
	ServerStatus( bool isFailed, bool isUndesired, LocalityData const& locality ) : isFailed(isFailed), isUndesired(isUndesired), locality(locality), isWrongConfiguration(false), initialized(true) {}
	bool isUnhealthy() const { return isFailed || isUndesired; }
	const char* toString() const { return isFailed ? "Failed" : isUndesired ? "Undesired" : "Healthy"; }

	bool operator == (ServerStatus const& r) const { return isFailed == r.isFailed && isUndesired == r.isUndesired && isWrongConfiguration == r.isWrongConfiguration && locality == r.locality && initialized == r.initialized; }
	bool operator!=(ServerStatus const& r) const { return !(*this == r); }

	//If a process has reappeared without the storage server that was on it (isFailed == true), we don't need to exclude it
	//We also don't need to exclude processes who are in the wrong configuration (since those servers will be removed)
	bool excludeOnRecruit() { return !isFailed && !isWrongConfiguration; }
};
typedef AsyncMap<UID, ServerStatus> ServerStatusMap;

// Read keyservers, return unique set of teams
ACTOR Future<Reference<InitialDataDistribution>> getInitialDataDistribution( Database cx, UID distributorId, MoveKeysLock moveKeysLock, std::vector<Optional<Key>> remoteDcIds ) {
	state Reference<InitialDataDistribution> result = Reference<InitialDataDistribution>(new InitialDataDistribution);
	state Key beginKey = allKeys.begin;

	state bool succeeded;

	state Transaction tr( cx );

	state std::map<UID, Optional<Key>> server_dc;
	state std::map<vector<UID>, std::pair<vector<UID>, vector<UID>>> team_cache;

	//Get the server list in its own try/catch block since it modifies result.  We don't want a subsequent failure causing entries to be duplicated
	loop {
		server_dc.clear();
		succeeded = false;
		try {

			// Read healthyZone value which is later used to determine on/off of failure triggered DD
			tr.setOption(FDBTransactionOptions::READ_SYSTEM_KEYS);
			tr.setOption(FDBTransactionOptions::READ_LOCK_AWARE);
			Optional<Value> val = wait(tr.get(healthyZoneKey));
			if (val.present()) {
				auto p = decodeHealthyZoneValue(val.get());
				if (p.second > tr.getReadVersion().get() || p.first == ignoreSSFailuresZoneString) {
					result->initHealthyZoneValue = Optional<Key>(p.first);
				} else {
					result->initHealthyZoneValue = Optional<Key>();
				}
			} else {
				result->initHealthyZoneValue = Optional<Key>();
			}

			result->mode = 1;
			tr.setOption(FDBTransactionOptions::PRIORITY_SYSTEM_IMMEDIATE);
			Optional<Value> mode = wait( tr.get( dataDistributionModeKey ) );
			if (mode.present()) {
				BinaryReader rd( mode.get(), Unversioned() );
				rd >> result->mode;
			}
			if (!result->mode || !isDDEnabled()) {
				// DD can be disabled persistently (result->mode = 0) or transiently (isDDEnabled() = 0)
				TraceEvent(SevDebug, "GetInitialDataDistribution_DisabledDD");
				return result;
			}

			state Future<vector<ProcessData>> workers = getWorkers(&tr);
			state Future<Standalone<RangeResultRef>> serverList = tr.getRange( serverListKeys, CLIENT_KNOBS->TOO_MANY );
			wait( success(workers) && success(serverList) );
			ASSERT( !serverList.get().more && serverList.get().size() < CLIENT_KNOBS->TOO_MANY );

			std::map<Optional<Standalone<StringRef>>, ProcessData> id_data;
			for( int i = 0; i < workers.get().size(); i++ )
				id_data[workers.get()[i].locality.processId()] = workers.get()[i];

			succeeded = true;

			for( int i = 0; i < serverList.get().size(); i++ ) {
				auto ssi = decodeServerListValue( serverList.get()[i].value );
				result->allServers.push_back(std::make_pair(ssi, id_data[ssi.locality.processId()].processClass));
				server_dc[ssi.id()] = ssi.locality.dcId();
			}

			break;
		}
		catch(Error &e) {
			wait( tr.onError(e) );

			ASSERT(!succeeded); //We shouldn't be retrying if we have already started modifying result in this loop
			TraceEvent("GetInitialTeamsRetry", distributorId);
		}
	}

	//If keyServers is too large to read in a single transaction, then we will have to break this process up into multiple transactions.
	//In that case, each iteration should begin where the previous left off
	while(beginKey < allKeys.end) {
		TEST(beginKey > allKeys.begin); //Multi-transactional getInitialDataDistribution
		loop {
			succeeded = false;
			try {
				tr.setOption(FDBTransactionOptions::PRIORITY_SYSTEM_IMMEDIATE);
				wait(checkMoveKeysLockReadOnly(&tr, moveKeysLock));
				state Standalone<RangeResultRef> UIDtoTagMap = wait(tr.getRange(serverTagKeys, CLIENT_KNOBS->TOO_MANY));
				ASSERT( !UIDtoTagMap.more && UIDtoTagMap.size() < CLIENT_KNOBS->TOO_MANY );
				Standalone<RangeResultRef> keyServers = wait(krmGetRanges(&tr, keyServersPrefix, KeyRangeRef(beginKey, allKeys.end), SERVER_KNOBS->MOVE_KEYS_KRM_LIMIT, SERVER_KNOBS->MOVE_KEYS_KRM_LIMIT_BYTES));
				succeeded = true;

				vector<UID> src, dest, last;

				// for each range
				for(int i = 0; i < keyServers.size() - 1; i++) {
					DDShardInfo info( keyServers[i].key );
					decodeKeyServersValue( UIDtoTagMap, keyServers[i].value, src, dest );
					if(remoteDcIds.size()) {
						auto srcIter = team_cache.find(src);
						if(srcIter == team_cache.end()) {
							for(auto& id : src) {
								auto& dc = server_dc[id];
								if(std::find(remoteDcIds.begin(), remoteDcIds.end(), dc) != remoteDcIds.end()) {
									info.remoteSrc.push_back(id);
								} else {
									info.primarySrc.push_back(id);
								}
							}
							result->primaryTeams.insert( info.primarySrc );
							result->remoteTeams.insert( info.remoteSrc );
							team_cache[src] = std::make_pair(info.primarySrc, info.remoteSrc);
						} else {
							info.primarySrc = srcIter->second.first;
							info.remoteSrc = srcIter->second.second;
						}
						if(dest.size()) {
							info.hasDest = true;
							auto destIter = team_cache.find(dest);
							if(destIter == team_cache.end()) {
								for(auto& id : dest) {
									auto& dc = server_dc[id];
									if(std::find(remoteDcIds.begin(), remoteDcIds.end(), dc) != remoteDcIds.end()) {
										info.remoteDest.push_back(id);
									} else {
										info.primaryDest.push_back(id);
									}
								}
								result->primaryTeams.insert( info.primaryDest );
								result->remoteTeams.insert( info.remoteDest );
								team_cache[dest] = std::make_pair(info.primaryDest, info.remoteDest);
							} else {
								info.primaryDest = destIter->second.first;
								info.remoteDest = destIter->second.second;
							}
						}
					} else {
						info.primarySrc = src;
						auto srcIter = team_cache.find(src);
						if(srcIter == team_cache.end()) {
							result->primaryTeams.insert( src );
							team_cache[src] = std::pair<vector<UID>, vector<UID>>();
						}
						if (dest.size()) {
							info.hasDest = true;
							info.primaryDest = dest;
							auto destIter = team_cache.find(dest);
							if(destIter == team_cache.end()) {
								result->primaryTeams.insert( dest );
								team_cache[dest] = std::pair<vector<UID>, vector<UID>>();
							}
						}
					}
					result->shards.push_back( info );
				}

				ASSERT(keyServers.size() > 0);
				beginKey = keyServers.end()[-1].key;
				break;
			} catch (Error& e) {
				TraceEvent("GetInitialTeamsKeyServersRetry", distributorId).error(e);

				wait(tr.onError(e));
				ASSERT(!succeeded); //We shouldn't be retrying if we have already started modifying result in this loop
			}
		}

		tr.reset();
	}

	// a dummy shard at the end with no keys or servers makes life easier for trackInitialShards()
	result->shards.push_back( DDShardInfo(allKeys.end) );

	return result;
}

Future<Void> storageServerTracker(
	struct DDTeamCollection* const& self,
	Database const& cx,
	TCServerInfo* const& server,
	Promise<Void> const& errorOut,
	Version const& addedVersion);

Future<Void> teamTracker(struct DDTeamCollection* const& self, Reference<TCTeamInfo> const& team, bool const& badTeam, bool const& redundantTeam);

struct DDTeamCollection : ReferenceCounted<DDTeamCollection> {
	// clang-format off
	enum { REQUESTING_WORKER = 0, GETTING_WORKER = 1, GETTING_STORAGE = 2 };
	enum class Status { NONE = 0, EXCLUDED = 1, FAILED = 2 };

	// addActor: add to actorCollection so that when an actor has error, the ActorCollection can catch the error.
	// addActor is used to create the actorCollection when the dataDistributionTeamCollection is created
	PromiseStream<Future<Void>> addActor;
	Database cx;
	UID distributorId;
	DatabaseConfiguration configuration;

	bool doBuildTeams;
	bool lastBuildTeamsFailed;
	Future<Void> teamBuilder;
	AsyncTrigger restartTeamBuilder;

	MoveKeysLock lock;
	PromiseStream<RelocateShard> output;
	vector<UID> allServers;
	ServerStatusMap server_status;
	int64_t unhealthyServers;
	std::map<int,int> priority_teams;
	std::map<UID, Reference<TCServerInfo>> server_info;
	std::map<Key, int> lagging_zones; // zone to number of storage servers lagging
	AsyncVar<bool> disableFailingLaggingServers;

	// machine_info has all machines info; key must be unique across processes on the same machine
	std::map<Standalone<StringRef>, Reference<TCMachineInfo>> machine_info;
	std::vector<Reference<TCMachineTeamInfo>> machineTeams; // all machine teams
	LocalityMap<UID> machineLocalityMap; // locality info of machines

	vector<Reference<TCTeamInfo>> teams;
	vector<Reference<TCTeamInfo>> badTeams;
	Reference<ShardsAffectedByTeamFailure> shardsAffectedByTeamFailure;
	PromiseStream<UID> removedServers;
	std::set<UID> recruitingIds; // The IDs of the SS which are being recruited
	std::set<NetworkAddress> recruitingLocalities;
	Future<Void> initialFailureReactionDelay;
	Future<Void> initializationDoneActor;
	Promise<Void> serverTrackerErrorOut;
	AsyncVar<int> recruitingStream;
	Debouncer restartRecruiting;

	int healthyTeamCount;
	Reference<AsyncVar<bool>> zeroHealthyTeams;

	int optimalTeamCount;
	AsyncVar<bool> zeroOptimalTeams;

	// EXCLUDED if an address is in the excluded list in the database.
	// FAILED if an address is permanently failed.
	// NONE by default.  Updated asynchronously (eventually)
	AsyncMap< AddressExclusion, Status > excludedServers;

	std::set<AddressExclusion> invalidLocalityAddr; // These address have invalidLocality for the configured storagePolicy

	std::vector<Optional<Key>> includedDCs;
	Optional<std::vector<Optional<Key>>> otherTrackedDCs;
	bool primary;
	Reference<AsyncVar<bool>> processingUnhealthy;
	Future<Void> readyToStart;
	Future<Void> checkTeamDelay;
	Promise<Void> addSubsetComplete;
	Future<Void> badTeamRemover;
	Future<Void> checkInvalidLocalities;

	Future<Void> wrongStoreTypeRemover;

	Reference<LocalitySet> storageServerSet;
	std::vector<LocalityEntry> forcedEntries, resultEntries;

	std::vector<DDTeamCollection*> teamCollections;
	AsyncVar<Optional<Key>> healthyZone;
	Future<bool> clearHealthyZoneFuture;
	double medianAvailableSpace;
	double lastMedianAvailableSpaceUpdate;
	// clang-format on

	int lowestUtilizationTeam;
	int highestUtilizationTeam;

	void resetLocalitySet() {
		storageServerSet = Reference<LocalitySet>(new LocalityMap<UID>());
		LocalityMap<UID>* storageServerMap = (LocalityMap<UID>*) storageServerSet.getPtr();

		for( auto& it : server_info ) {
			it.second->localityEntry = storageServerMap->add(it.second->lastKnownInterface.locality, &it.second->id);
		}
	}

	bool satisfiesPolicy(const std::vector<Reference<TCServerInfo>>& team, int amount = -1) {
		forcedEntries.clear();
		resultEntries.clear();
		if(amount == -1) {
			amount = team.size();
		}

		for(int i = 0; i < amount; i++) {
			forcedEntries.push_back(team[i]->localityEntry);
		}

		bool result = storageServerSet->selectReplicas(configuration.storagePolicy, forcedEntries, resultEntries);
		return result && resultEntries.size() == 0;
	}

	DDTeamCollection(Database const& cx, UID distributorId, MoveKeysLock const& lock,
	                 PromiseStream<RelocateShard> const& output,
	                 Reference<ShardsAffectedByTeamFailure> const& shardsAffectedByTeamFailure,
	                 DatabaseConfiguration configuration, std::vector<Optional<Key>> includedDCs,
	                 Optional<std::vector<Optional<Key>>> otherTrackedDCs, Future<Void> readyToStart,
	                 Reference<AsyncVar<bool>> zeroHealthyTeams, bool primary,
	                 Reference<AsyncVar<bool>> processingUnhealthy)
	  : cx(cx), distributorId(distributorId), lock(lock), output(output),
	    shardsAffectedByTeamFailure(shardsAffectedByTeamFailure), doBuildTeams(true), lastBuildTeamsFailed(false),
	    teamBuilder(Void()), badTeamRemover(Void()), checkInvalidLocalities(Void()), wrongStoreTypeRemover(Void()), configuration(configuration),
	    readyToStart(readyToStart), clearHealthyZoneFuture(true),
	    checkTeamDelay(delay(SERVER_KNOBS->CHECK_TEAM_DELAY, TaskPriority::DataDistribution)),
	    initialFailureReactionDelay(
	        delayed(readyToStart, SERVER_KNOBS->INITIAL_FAILURE_REACTION_DELAY, TaskPriority::DataDistribution)),
	    healthyTeamCount(0), storageServerSet(new LocalityMap<UID>()),
	    initializationDoneActor(logOnCompletion(readyToStart && initialFailureReactionDelay, this)),
	    optimalTeamCount(0), recruitingStream(0), restartRecruiting(SERVER_KNOBS->DEBOUNCE_RECRUITING_DELAY),
	    unhealthyServers(0), includedDCs(includedDCs), otherTrackedDCs(otherTrackedDCs),
	    zeroHealthyTeams(zeroHealthyTeams), zeroOptimalTeams(true), primary(primary), medianAvailableSpace(SERVER_KNOBS->MIN_AVAILABLE_SPACE_RATIO),
		lastMedianAvailableSpaceUpdate(0), processingUnhealthy(processingUnhealthy), lowestUtilizationTeam(0), highestUtilizationTeam(0) {
		if(!primary || configuration.usableRegions == 1) {
			TraceEvent("DDTrackerStarting", distributorId)
				.detail( "State", "Inactive" )
				.trackLatest( "DDTrackerStarting" );
		}
	}

	~DDTeamCollection() {
		TraceEvent("DDTeamCollectionDestructed", distributorId).detail("Primary", primary);
		// Other teamCollections also hold pointer to this teamCollection;
		// TeamTracker may access the destructed DDTeamCollection if we do not reset the pointer
		for (int i = 0; i < teamCollections.size(); i++) {
			if (teamCollections[i] != nullptr && teamCollections[i] != this) {
				for (int j = 0; j < teamCollections[i]->teamCollections.size(); ++j) {
					if (teamCollections[i]->teamCollections[j] == this) {
						teamCollections[i]->teamCollections[j] = nullptr;
					}
				}
			}
		}
		// Team tracker has pointers to DDTeamCollections both in primary and remote.
		// The following kills a reference cycle between the teamTracker actor and the TCTeamInfo that both holds and is
		// held by the actor It also ensures that the trackers are done fiddling with healthyTeamCount before we free
		// this
		for(int i=0; i < teams.size(); i++) {
			teams[i]->tracker.cancel();
		}
		// The commented TraceEvent log is useful in detecting what is running during the destruction
		// TraceEvent("DDTeamCollectionDestructed", distributorId)
		//     .detail("Primary", primary)
		//     .detail("TeamTrackerDestroyed", teams.size());
		for(int i=0; i < badTeams.size(); i++) {
			badTeams[i]->tracker.cancel();
		}
		// TraceEvent("DDTeamCollectionDestructed", distributorId)
		//     .detail("Primary", primary)
		//     .detail("BadTeamTrackerDestroyed", badTeams.size());
		// The following makes sure that, even if a reference to a team is held in the DD Queue, the tracker will be
		// stopped
		//  before the server_status map to which it has a pointer, is destroyed.
		for(auto it = server_info.begin(); it != server_info.end(); ++it) {
			it->second->tracker.cancel();
			it->second->collection = nullptr;
		}
		// TraceEvent("DDTeamCollectionDestructed", distributorId)
		//     .detail("Primary", primary)
		//     .detail("ServerTrackerDestroyed", server_info.size());
		teamBuilder.cancel();
		// TraceEvent("DDTeamCollectionDestructed", distributorId)
		//     .detail("Primary", primary)
		//     .detail("TeamBuilderDestroyed", server_info.size());
	}

	void addLaggingStorageServer(Key zoneId) {
		lagging_zones[zoneId]++;
		if (lagging_zones.size() > std::max(1, configuration.storageTeamSize - 1) && !disableFailingLaggingServers.get())
			disableFailingLaggingServers.set(true);
	}

	void removeLaggingStorageServer(Key zoneId) {
		auto iter = lagging_zones.find(zoneId);
		ASSERT(iter != lagging_zones.end());
		iter->second--;
		ASSERT(iter->second >= 0);
		if (iter->second == 0)
			lagging_zones.erase(iter);
		if (lagging_zones.size() <= std::max(1, configuration.storageTeamSize - 1) && disableFailingLaggingServers.get())
			disableFailingLaggingServers.set(false);
	}

	ACTOR static Future<Void> logOnCompletion( Future<Void> signal, DDTeamCollection* self ) {
		wait(signal);
		wait(delay(SERVER_KNOBS->LOG_ON_COMPLETION_DELAY, TaskPriority::DataDistribution));

		if(!self->primary || self->configuration.usableRegions == 1) {
			TraceEvent("DDTrackerStarting", self->distributorId)
				.detail( "State", "Active" )
				.trackLatest( "DDTrackerStarting" );
		}

		return Void();
	}

	ACTOR static Future<Void> interruptableBuildTeams( DDTeamCollection* self ) {
		if(!self->addSubsetComplete.isSet()) {
			wait( addSubsetOfEmergencyTeams(self) );
			self->addSubsetComplete.send(Void());
		}

		loop {
			choose {
				when( wait( self->buildTeams( self ) ) ) {
					return Void();
				}
				when( wait( self->restartTeamBuilder.onTrigger() ) ) {}
			}
		}
	}

	ACTOR static Future<Void> checkBuildTeams( DDTeamCollection* self ) {
		wait( self->checkTeamDelay );
		while( !self->teamBuilder.isReady() )
			wait( self->teamBuilder );

		if( self->doBuildTeams && self->readyToStart.isReady() ) {
			self->doBuildTeams = false;
			self->teamBuilder = self->interruptableBuildTeams( self );
			wait( self->teamBuilder );
		}

		return Void();
	}

	// SOMEDAY: Make bestTeam better about deciding to leave a shard where it is (e.g. in PRIORITY_TEAM_HEALTHY case)
	//		    use keys, src, dest, metrics, priority, system load, etc.. to decide...
	ACTOR static Future<Void> getTeam( DDTeamCollection* self, GetTeamRequest req ) {
		try {
			wait( self->checkBuildTeams( self ) );
			if(now() - self->lastMedianAvailableSpaceUpdate > SERVER_KNOBS->AVAILABLE_SPACE_UPDATE_DELAY) {
				self->lastMedianAvailableSpaceUpdate = now();
				std::vector<double> teamAvailableSpace;
				teamAvailableSpace.reserve(self->teams.size());
				for( int i = 0; i < self->teams.size(); i++ ) {
					if (self->teams[i]->isHealthy()) {
						teamAvailableSpace.push_back(self->teams[i]->getMinAvailableSpaceRatio());
					}
				}

				size_t pivot = teamAvailableSpace.size()/2;
				if (teamAvailableSpace.size() > 1) {
					std::nth_element(teamAvailableSpace.begin(), teamAvailableSpace.begin()+pivot, teamAvailableSpace.end());
					self->medianAvailableSpace = std::max(SERVER_KNOBS->MIN_AVAILABLE_SPACE_RATIO, std::min(SERVER_KNOBS->TARGET_AVAILABLE_SPACE_RATIO, teamAvailableSpace[pivot]));
				} else {
					self->medianAvailableSpace = SERVER_KNOBS->MIN_AVAILABLE_SPACE_RATIO;
				}
			}

			bool foundSrc = false;
			for( int i = 0; i < req.src.size(); i++ ) {
				if( self->server_info.count( req.src[i] ) ) {
					foundSrc = true;
					break;
				}
			}

			// Select the best team
			// Currently the metric is minimum used disk space (adjusted for data in flight)
			// Only healthy teams may be selected. The team has to be healthy at the moment we update
			//   shardsAffectedByTeamFailure or we could be dropping a shard on the floor (since team
			//   tracking is "edge triggered")
			// SOMEDAY: Account for capacity, load (when shardMetrics load is high)

			// self->teams.size() can be 0 under the ConfigureTest.txt test when we change configurations
			// The situation happens rarely. We may want to eliminate this situation someday
			if( !self->teams.size() ) {
				req.reply.send( std::make_pair(Optional<Reference<IDataDistributionTeam>>(), foundSrc) );
				return Void();
			}

			int64_t bestLoadBytes = 0;
			Optional<Reference<IDataDistributionTeam>> bestOption;
			std::vector<Reference<IDataDistributionTeam>> randomTeams;
			const std::set<UID> completeSources(req.completeSources.begin(), req.completeSources.end());

			// Note: this block does not apply any filters from the request
			if( !req.wantsNewServers ) {
				for( int i = 0; i < req.completeSources.size(); i++ ) {
					if( !self->server_info.count( req.completeSources[i] ) ) {
						continue;
					}
					auto& teamList = self->server_info[ req.completeSources[i] ]->teams;
					for( int j = 0; j < teamList.size(); j++ ) {
						bool found = true;
						auto serverIDs = teamList[j]->getServerIDs();
						for( int k = 0; k < teamList[j]->size(); k++ ) {
							if( !completeSources.count( serverIDs[k] ) ) {
								found = false;
								break;
							}
						}
						if(found && teamList[j]->isHealthy()) {
							bestOption = teamList[j];
							req.reply.send( std::make_pair(bestOption, foundSrc) );
							return Void();
						}
					}
				}
			}

			if( req.wantsTrueBest ) {
				ASSERT( !bestOption.present() );
				auto &startIndex = req.preferLowerUtilization ? self->lowestUtilizationTeam : self->highestUtilizationTeam;
				if(startIndex >= self->teams.size()) {
					startIndex = 0;
				}

				int bestIndex = startIndex;
				for( int i = 0; i < self->teams.size(); i++ ) {
					int currentIndex = (startIndex + i) % self->teams.size();
					if (self->teams[currentIndex]->isHealthy() &&
					    (!req.preferLowerUtilization || self->teams[currentIndex]->hasHealthyAvailableSpace(self->medianAvailableSpace)))
					{
						int64_t loadBytes = self->teams[currentIndex]->getLoadBytes(true, req.inflightPenalty);
						if((!bestOption.present() || (req.preferLowerUtilization && loadBytes < bestLoadBytes) || (!req.preferLowerUtilization && loadBytes > bestLoadBytes)) &&
						    (!req.teamMustHaveShards || self->shardsAffectedByTeamFailure->hasShards(ShardsAffectedByTeamFailure::Team(self->teams[currentIndex]->getServerIDs(), self->primary)))) 
						{
							bestLoadBytes = loadBytes;
							bestOption = self->teams[currentIndex];
							bestIndex = currentIndex;
						}
					}
				}

				startIndex = bestIndex;
			}
			else {
				int nTries = 0;
				while( randomTeams.size() < SERVER_KNOBS->BEST_TEAM_OPTION_COUNT && nTries < SERVER_KNOBS->BEST_TEAM_MAX_TEAM_TRIES ) {
					// If unhealthy team is majority, we may not find an ok dest in this while loop
					Reference<IDataDistributionTeam> dest = deterministicRandom()->randomChoice(self->teams);

					bool ok = dest->isHealthy() && (!req.preferLowerUtilization ||
					                                dest->hasHealthyAvailableSpace(self->medianAvailableSpace));

					for(int i=0; ok && i<randomTeams.size(); i++) {
						if (randomTeams[i]->getServerIDs() == dest->getServerIDs()) {
							ok = false;
							break;
						}
					}

					ok = ok && (!req.teamMustHaveShards || self->shardsAffectedByTeamFailure->hasShards(ShardsAffectedByTeamFailure::Team(dest->getServerIDs(), self->primary)));

					if (ok)
						randomTeams.push_back( dest );
					else
						nTries++;
				}

				// Log BestTeamStuck reason when we have healthy teams but they do not have healthy free space
				if (g_network->isSimulated() && randomTeams.empty() && !self->zeroHealthyTeams->get()) {
					TraceEvent(SevWarn, "GetTeamReturnEmpty").detail("HealthyTeams", self->healthyTeamCount);
				}

				for( int i = 0; i < randomTeams.size(); i++ ) {
					int64_t loadBytes = randomTeams[i]->getLoadBytes(true, req.inflightPenalty);
					if( !bestOption.present() || ( req.preferLowerUtilization && loadBytes < bestLoadBytes ) || ( !req.preferLowerUtilization && loadBytes > bestLoadBytes ) ) {
						bestLoadBytes = loadBytes;
						bestOption = randomTeams[i];
					}
				}
			}

			// Note: req.completeSources can be empty and all servers (and server teams) can be unhealthy.
			// We will get stuck at this! This only happens when a DC fails. No need to consider it right now.
			// Note: this block does not apply any filters from the request
			if(!bestOption.present() && self->zeroHealthyTeams->get()) {
				//Attempt to find the unhealthy source server team and return it
				for( int i = 0; i < req.completeSources.size(); i++ ) {
					if( !self->server_info.count( req.completeSources[i] ) ) {
						continue;
					}
					auto& teamList = self->server_info[ req.completeSources[i] ]->teams;
					for( int j = 0; j < teamList.size(); j++ ) {
						bool found = true;
						auto serverIDs = teamList[j]->getServerIDs();
						for( int k = 0; k < teamList[j]->size(); k++ ) {
							if( !completeSources.count( serverIDs[k] ) ) {
								found = false;
								break;
							}
						}
						if(found) {
							bestOption = teamList[j];
							req.reply.send( std::make_pair(bestOption, foundSrc) );
							return Void();
						}
					}
				}
			}
			// if (!bestOption.present()) {
			// 	TraceEvent("GetTeamRequest").detail("Request", req.getDesc());
			// 	self->traceAllInfo(true);
			// }

			req.reply.send( std::make_pair(bestOption, foundSrc) );

			return Void();
		} catch( Error &e ) {
			if( e.code() != error_code_actor_cancelled)
				req.reply.sendError( e );
			throw;
		}
	}

	int64_t getDebugTotalDataInFlight() {
		int64_t total = 0;
		for(auto itr = server_info.begin(); itr != server_info.end(); ++itr)
			total += itr->second->dataInFlightToServer;
		return total;
	}

	ACTOR static Future<Void> addSubsetOfEmergencyTeams( DDTeamCollection* self ) {
		state int idx = 0;
		state std::vector<Reference<TCServerInfo>> servers;
		state std::vector<UID> serverIds;
		state Reference<LocalitySet> tempSet = Reference<LocalitySet>(new LocalityMap<UID>());
		state LocalityMap<UID>* tempMap = (LocalityMap<UID>*) tempSet.getPtr();

		for(; idx < self->badTeams.size(); idx++ ) {
			servers.clear();
			for(const auto& server : self->badTeams[idx]->getServers()) {
				if(server->inDesiredDC && !self->server_status.get(server->id).isUnhealthy()) {
					servers.push_back(server);
				}
			}

			// For the bad team that is too big (too many servers), we will try to find a subset of servers in the team
			// to construct a new healthy team, so that moving data to the new healthy team will not
			// cause too much data movement overhead
			// FIXME: This code logic can be simplified.
			if(servers.size() >= self->configuration.storageTeamSize) {
				bool foundTeam = false;
				for( int j = 0; j < servers.size() - self->configuration.storageTeamSize + 1 && !foundTeam; j++ ) {
					auto& serverTeams = servers[j]->teams;
					for( int k = 0; k < serverTeams.size(); k++ ) {
						auto &testTeam = serverTeams[k]->getServerIDs();
						bool allInTeam = true; // All servers in testTeam belong to the healthy servers
						for( int l = 0; l < testTeam.size(); l++ ) {
							bool foundServer = false;
							for( auto it : servers ) {
								if( it->id == testTeam[l] ) {
									foundServer = true;
									break;
								}
							}
							if(!foundServer) {
								allInTeam = false;
								break;
							}
						}
						if( allInTeam ) {
							foundTeam = true;
							break;
						}
					}
				}
				if( !foundTeam ) {
					if( self->satisfiesPolicy(servers) ) {
						if(servers.size() == self->configuration.storageTeamSize || self->satisfiesPolicy(servers, self->configuration.storageTeamSize)) {
							servers.resize(self->configuration.storageTeamSize);
							self->addTeam(servers, true);
							//self->traceTeamCollectionInfo(); // Trace at the end of the function
						} else {
							tempSet->clear();
							for( auto it : servers ) {
								tempMap->add(it->lastKnownInterface.locality, &it->id);
							}

							self->resultEntries.clear();
							self->forcedEntries.clear();
							bool result = tempSet->selectReplicas(self->configuration.storagePolicy, self->forcedEntries, self->resultEntries);
							ASSERT(result && self->resultEntries.size() == self->configuration.storageTeamSize);

							serverIds.clear();
							for(auto& it : self->resultEntries) {
								serverIds.push_back(*tempMap->getObject(it));
							}
							std::sort(serverIds.begin(), serverIds.end());
							self->addTeam(serverIds.begin(), serverIds.end(), true);
						}
					} else {
						serverIds.clear();
						for(auto it : servers) {
							serverIds.push_back(it->id);
						}
						TraceEvent(SevWarnAlways, "CannotAddSubset", self->distributorId).detail("Servers", describe(serverIds));
					}
				}
			}
			wait( yield() );
		}

		// Trace and record the current number of teams for correctness test
		self->traceTeamCollectionInfo();

		return Void();
	}

	ACTOR static Future<Void> init( DDTeamCollection* self, Reference<InitialDataDistribution> initTeams ) {
		self->healthyZone.set(initTeams->initHealthyZoneValue);
		// SOMEDAY: If some servers have teams and not others (or some servers have more data than others) and there is an address/locality collision, should
		// we preferentially mark the least used server as undesirable?
		for (auto i = initTeams->allServers.begin(); i != initTeams->allServers.end(); ++i) {
			if (self->shouldHandleServer(i->first)) {
				if (!self->isValidLocality(self->configuration.storagePolicy, i->first.locality)) {
					TraceEvent(SevWarnAlways, "MissingLocality")
					    .detail("Server", i->first.uniqueID)
					    .detail("Locality", i->first.locality.toString());
					auto addr = i->first.stableAddress();
					self->invalidLocalityAddr.insert(AddressExclusion(addr.ip, addr.port));
					if (self->checkInvalidLocalities.isReady()) {
						self->checkInvalidLocalities = checkAndRemoveInvalidLocalityAddr(self);
						self->addActor.send(self->checkInvalidLocalities);
					}
				}
				self->addServer(i->first, i->second, self->serverTrackerErrorOut, 0);
			}
		}

		state std::set<std::vector<UID>>::iterator teamIter = self->primary ? initTeams->primaryTeams.begin() : initTeams->remoteTeams.begin();
		state std::set<std::vector<UID>>::iterator teamIterEnd = self->primary ? initTeams->primaryTeams.end() : initTeams->remoteTeams.end();
		for(; teamIter != teamIterEnd; ++teamIter) {
			self->addTeam(teamIter->begin(), teamIter->end(), true);
			wait( yield() );
		}

		return Void();
	}

	// Check if server or machine has a valid locality based on configured replication policy
	bool isValidLocality(Reference<IReplicationPolicy> storagePolicy, const LocalityData& locality) {
		// Future: Once we add simulation test that misconfigure a cluster, such as not setting some locality entries,
		// DD_VALIDATE_LOCALITY should always be true. Otherwise, simulation test may fail.
		if (!SERVER_KNOBS->DD_VALIDATE_LOCALITY) {
			// Disable the checking if locality is valid
			return true;
		}

		std::set<std::string> replicationPolicyKeys = storagePolicy->attributeKeys();
		for (auto& policy : replicationPolicyKeys) {
			if (!locality.isPresent(policy)) {
				return false;
			}
		}

		return true;
	}

	void evaluateTeamQuality() {
		int teamCount = teams.size(), serverCount = allServers.size();
		double teamsPerServer = (double)teamCount * configuration.storageTeamSize / serverCount;

		ASSERT( serverCount == server_info.size() );

		int minTeams = std::numeric_limits<int>::max();
		int maxTeams = std::numeric_limits<int>::min();
		double varTeams = 0;

		std::map<Optional<Standalone<StringRef>>, int> machineTeams;
		for(auto s = server_info.begin(); s != server_info.end(); ++s) {
			if(!server_status.get(s->first).isUnhealthy()) {
				int stc = s->second->teams.size();
				minTeams = std::min(minTeams, stc);
				maxTeams = std::max(maxTeams, stc);
				varTeams += (stc - teamsPerServer)*(stc - teamsPerServer);
				// Use zoneId as server's machine id
				machineTeams[s->second->lastKnownInterface.locality.zoneId()] += stc;
			}
		}
		varTeams /= teamsPerServer*teamsPerServer;

		int minMachineTeams = std::numeric_limits<int>::max();
		int maxMachineTeams = std::numeric_limits<int>::min();
		for( auto m = machineTeams.begin(); m != machineTeams.end(); ++m ) {
			minMachineTeams = std::min( minMachineTeams, m->second );
			maxMachineTeams = std::max( maxMachineTeams, m->second );
		}

		TraceEvent(
			minTeams>0 ? SevInfo : SevWarn,
			"DataDistributionTeamQuality", distributorId)
			.detail("Servers", serverCount)
			.detail("Teams", teamCount)
			.detail("TeamsPerServer", teamsPerServer)
			.detail("Variance", varTeams/serverCount)
			.detail("ServerMinTeams", minTeams)
			.detail("ServerMaxTeams", maxTeams)
			.detail("MachineMinTeams", minMachineTeams)
			.detail("MachineMaxTeams", maxMachineTeams);
	}

	int overlappingMembers( vector<UID> &team ) {
		if (team.empty()) {
			return 0;
		}

		int maxMatchingServers = 0;
		UID& serverID = team[0];
		for (auto& usedTeam : server_info[serverID]->teams) {
			auto used = usedTeam->getServerIDs();
			int teamIdx = 0;
			int usedIdx = 0;
			int matchingServers = 0;
			while(teamIdx < team.size() && usedIdx < used.size()) {
				if(team[teamIdx] == used[usedIdx]) {
					matchingServers++;
					teamIdx++;
					usedIdx++;
				} else if(team[teamIdx] < used[usedIdx]) {
					teamIdx++;
				} else {
					usedIdx++;
				}
			}
			ASSERT(matchingServers > 0);
			maxMatchingServers = std::max(maxMatchingServers, matchingServers);
			if(maxMatchingServers == team.size()) {
				return maxMatchingServers;
			}
		}

		return maxMatchingServers;
	}

	int overlappingMachineMembers( vector<Standalone<StringRef>>& team ) {
		if (team.empty()) {
			return 0;
		}

		int maxMatchingServers = 0;
		Standalone<StringRef>& serverID = team[0];
		for (auto& usedTeam : machine_info[serverID]->machineTeams) {
			auto used = usedTeam->machineIDs;
			int teamIdx = 0;
			int usedIdx = 0;
			int matchingServers = 0;
			while(teamIdx < team.size() && usedIdx < used.size()) {
				if(team[teamIdx] == used[usedIdx]) {
					matchingServers++;
					teamIdx++;
					usedIdx++;
				} else if(team[teamIdx] < used[usedIdx]) {
					teamIdx++;
				} else {
					usedIdx++;
				}
			}
			ASSERT(matchingServers > 0);
			maxMatchingServers = std::max(maxMatchingServers, matchingServers);
			if(maxMatchingServers == team.size()) {
				return maxMatchingServers;
			}
		}

		return maxMatchingServers;
	}

	Reference<TCMachineTeamInfo> findMachineTeam(vector<Standalone<StringRef>>& machineIDs) {
		if (machineIDs.empty()) {
			return Reference<TCMachineTeamInfo>();
		}

		Standalone<StringRef> machineID = machineIDs[0];
		for (auto& machineTeam : machine_info[machineID]->machineTeams) {
			if (machineTeam->machineIDs == machineIDs) {
				return machineTeam;
			}
		}

		return Reference<TCMachineTeamInfo>();
	}

	// Assume begin to end is sorted by std::sort
	// Assume InputIt is iterator to UID
	// Note: We must allow creating empty teams because empty team is created when a remote DB is initialized.
	// The empty team is used as the starting point to move data to the remote DB
	// begin : the start of the team member ID
	// end : end of the team member ID
	// isIntialTeam : False when the team is added by addTeamsBestOf(); True otherwise, e.g.,
	// when the team added at init() when we recreate teams by looking up DB
	template <class InputIt>
	void addTeam(InputIt begin, InputIt end, bool isInitialTeam) {
		vector<Reference<TCServerInfo>> newTeamServers;
		for (auto i = begin; i != end; ++i) {
			if (server_info.find(*i) != server_info.end()) {
				newTeamServers.push_back(server_info[*i]);
			}
		}

		addTeam(newTeamServers, isInitialTeam);
	}

	void addTeam(const vector<Reference<TCServerInfo>>& newTeamServers, bool isInitialTeam,
	             bool redundantTeam = false) {
		Reference<TCTeamInfo> teamInfo(new TCTeamInfo(newTeamServers));

		// Move satisfiesPolicy to the end for performance benefit
		bool badTeam = redundantTeam || teamInfo->size() != configuration.storageTeamSize
				|| !satisfiesPolicy(teamInfo->getServers());

		teamInfo->tracker = teamTracker(this, teamInfo, badTeam, redundantTeam);
		// ASSERT( teamInfo->serverIDs.size() > 0 ); //team can be empty at DB initialization
		if (badTeam) {
			badTeams.push_back(teamInfo);
			return;
		}

		// For a good team, we add it to teams and create machine team for it when necessary
		teams.push_back(teamInfo);
		for (int i = 0; i < newTeamServers.size(); ++i) {
			newTeamServers[i]->teams.push_back(teamInfo);
		}

		// Find or create machine team for the server team
		// Add the reference of machineTeam (with machineIDs) into process team
		vector<Standalone<StringRef>> machineIDs;
		for (auto server = newTeamServers.begin(); server != newTeamServers.end(); ++server) {
			ASSERT_WE_THINK((*server)->machine.isValid());
			machineIDs.push_back((*server)->machine->machineID);
		}
		sort(machineIDs.begin(), machineIDs.end());
		Reference<TCMachineTeamInfo> machineTeamInfo = findMachineTeam(machineIDs);

		// A team is not initial team if it is added by addTeamsBestOf() which always create a team with correct size
		// A non-initial team must have its machine team created and its size must be correct
		ASSERT(isInitialTeam || machineTeamInfo.isValid());

		// Create a machine team if it does not exist
		// Note an initial team may be added at init() even though the team size is not storageTeamSize
		if (!machineTeamInfo.isValid() && !machineIDs.empty()) {
			machineTeamInfo = addMachineTeam(machineIDs.begin(), machineIDs.end());
		}

		if (!machineTeamInfo.isValid()) {
			TraceEvent(SevWarn, "AddTeamWarning")
			    .detail("NotFoundMachineTeam", "OKIfTeamIsEmpty")
			    .detail("TeamInfo", teamInfo->getDesc());
		}

		teamInfo->machineTeam = machineTeamInfo;
		machineTeamInfo->serverTeams.push_back(teamInfo);
		if (g_network->isSimulated()) {
			// Update server team information for consistency check in simulation
			traceTeamCollectionInfo();
		}
	}

	void addTeam(std::set<UID> const& team, bool isInitialTeam) { addTeam(team.begin(), team.end(), isInitialTeam); }

	// Add a machine team specified by input machines
	Reference<TCMachineTeamInfo> addMachineTeam(vector<Reference<TCMachineInfo>> machines) {
		Reference<TCMachineTeamInfo> machineTeamInfo(new TCMachineTeamInfo(machines));
		machineTeams.push_back(machineTeamInfo);

		// Assign machine teams to machine
		for (auto machine : machines) {
			// A machine's machineTeams vector should not hold duplicate machineTeam members
			ASSERT_WE_THINK(std::count(machine->machineTeams.begin(), machine->machineTeams.end(), machineTeamInfo)==0);
			machine->machineTeams.push_back(machineTeamInfo);
		}

		return machineTeamInfo;
	}

	// Add a machine team by using the machineIDs from begin to end
	Reference<TCMachineTeamInfo> addMachineTeam(vector<Standalone<StringRef>>::iterator begin,
	                                            vector<Standalone<StringRef>>::iterator end) {
		vector<Reference<TCMachineInfo>> machines;

		for (auto i = begin; i != end; ++i) {
			if (machine_info.find(*i) != machine_info.end()) {
				machines.push_back(machine_info[*i]);
			} else {
				TraceEvent(SevWarn, "AddMachineTeamError").detail("MachineIDNotExist", i->contents().toString());
			}
		}

		return addMachineTeam(machines);
	}

	// Group storage servers (process) based on their machineId in LocalityData
	// All created machines are healthy
	// Return The number of healthy servers we grouped into machines
	int constructMachinesFromServers() {
		int totalServerIndex = 0;
		for(auto i = server_info.begin(); i != server_info.end(); ++i) {
			if (!server_status.get(i->first).isUnhealthy()) {
				checkAndCreateMachine(i->second);
				totalServerIndex++;
			}
		}

		return totalServerIndex;
	}

	void traceConfigInfo() {
		TraceEvent("DDConfig", distributorId)
		    .detail("StorageTeamSize", configuration.storageTeamSize)
		    .detail("DesiredTeamsPerServer", SERVER_KNOBS->DESIRED_TEAMS_PER_SERVER)
		    .detail("MaxTeamsPerServer", SERVER_KNOBS->MAX_TEAMS_PER_SERVER)
		    .detail("StoreType", configuration.storageServerStoreType);
	}

	void traceServerInfo() {
		int i = 0;

		TraceEvent("ServerInfo", distributorId).detail("Size", server_info.size());
		for (auto& server : server_info) {
			TraceEvent("ServerInfo", distributorId)
			    .detail("ServerInfoIndex", i++)
			    .detail("ServerID", server.first.toString())
			    .detail("ServerTeamOwned", server.second->teams.size())
			    .detail("MachineID", server.second->machine->machineID.contents().toString())
			    .detail("StoreType", server.second->storeType.toString())
			    .detail("InDesiredDC", server.second->inDesiredDC);
		}
		for (auto& server : server_info) {
			const UID& uid = server.first;
			TraceEvent("ServerStatus", distributorId)
			    .detail("ServerID", uid)
			    .detail("Healthy", !server_status.get(uid).isUnhealthy())
			    .detail("MachineIsValid", server_info[uid]->machine.isValid())
			    .detail("MachineTeamSize",
			            server_info[uid]->machine.isValid() ? server_info[uid]->machine->machineTeams.size() : -1);
		}
	}

	void traceServerTeamInfo() {
		int i = 0;

		TraceEvent("ServerTeamInfo", distributorId).detail("Size", teams.size());
		for (auto& team : teams) {
			TraceEvent("ServerTeamInfo", distributorId)
			    .detail("TeamIndex", i++)
			    .detail("Healthy", team->isHealthy())
			    .detail("TeamSize", team->size())
			    .detail("MemberIDs", team->getServerIDsStr());
		}
	}

	void traceMachineInfo() {
		int i = 0;

		TraceEvent("MachineInfo").detail("Size", machine_info.size());
		for (auto& machine : machine_info) {
			TraceEvent("MachineInfo", distributorId)
			    .detail("MachineInfoIndex", i++)
			    .detail("Healthy", isMachineHealthy(machine.second))
			    .detail("MachineID", machine.first.contents().toString())
			    .detail("MachineTeamOwned", machine.second->machineTeams.size())
			    .detail("ServerNumOnMachine", machine.second->serversOnMachine.size())
			    .detail("ServersID", machine.second->getServersIDStr());
		}
	}

	void traceMachineTeamInfo() {
		int i = 0;

		TraceEvent("MachineTeamInfo", distributorId).detail("Size", machineTeams.size());
		for (auto& team : machineTeams) {
			TraceEvent("MachineTeamInfo", distributorId)
			    .detail("TeamIndex", i++)
			    .detail("MachineIDs", team->getMachineIDsStr())
			    .detail("ServerTeams", team->serverTeams.size());
		}
	}

	// Locality string is hashed into integer, used as KeyIndex
	// For better understand which KeyIndex is used for locality, we print this info in trace.
	void traceLocalityArrayIndexName() {
		TraceEvent("LocalityRecordKeyName").detail("Size", machineLocalityMap._keymap->_lookuparray.size());
		for (int i = 0; i < machineLocalityMap._keymap->_lookuparray.size(); ++i) {
			TraceEvent("LocalityRecordKeyIndexName")
			    .detail("KeyIndex", i)
			    .detail("KeyName", machineLocalityMap._keymap->_lookuparray[i]);
		}
	}

	void traceMachineLocalityMap() {
		int i = 0;

		TraceEvent("MachineLocalityMap", distributorId).detail("Size", machineLocalityMap.size());
		for (auto& uid : machineLocalityMap.getObjects()) {
			Reference<LocalityRecord> record = machineLocalityMap.getRecord(i);
			if (record.isValid()) {
				TraceEvent("MachineLocalityMap", distributorId)
				    .detail("LocalityIndex", i++)
				    .detail("UID", uid->toString())
				    .detail("LocalityRecord", record->toString());
			} else {
				TraceEvent("MachineLocalityMap")
				    .detail("LocalityIndex", i++)
				    .detail("UID", uid->toString())
				    .detail("LocalityRecord", "[NotFound]");
			}
		}
	}

	// To enable verbose debug info, set shouldPrint to true
	void traceAllInfo(bool shouldPrint = false) {

		if (!shouldPrint) return;
		// Record all team collections IDs
		for (int i = 0; i < teamCollections.size(); ++i) {
			if (teamCollections[i] != nullptr) {
				TraceEvent("TraceAllInfo", distributorId)
				    .detail("TeamCollectionIndex", i)
				    .detail("Primary", teamCollections[i]->primary);
			}
		}

		TraceEvent("TraceAllInfo", distributorId).detail("Primary", primary);
		traceConfigInfo();
		traceServerInfo();
		traceServerTeamInfo();
		traceMachineInfo();
		traceMachineTeamInfo();
		traceLocalityArrayIndexName();
		traceMachineLocalityMap();
	}

	// We must rebuild machine locality map whenever the entry in the map is inserted or removed
	void rebuildMachineLocalityMap() {
		machineLocalityMap.clear();
		int numHealthyMachine = 0;
		for (auto machine = machine_info.begin(); machine != machine_info.end(); ++machine) {
			if (machine->second->serversOnMachine.empty()) {
				TraceEvent(SevWarn, "RebuildMachineLocalityMapError")
				    .detail("Machine", machine->second->machineID.toString())
				    .detail("NumServersOnMachine", 0);
				continue;
			}
			if (!isMachineHealthy(machine->second)) {
				continue;
			}
			Reference<TCServerInfo> representativeServer = machine->second->serversOnMachine[0];
			auto& locality = representativeServer->lastKnownInterface.locality;
			if (!isValidLocality(configuration.storagePolicy, locality)) {
				TraceEvent(SevWarn, "RebuildMachineLocalityMapError")
				    .detail("Machine", machine->second->machineID.toString())
				    .detail("InvalidLocality", locality.toString());
				continue;
			}
			const LocalityEntry& localityEntry = machineLocalityMap.add(locality, &representativeServer->id);
			machine->second->localityEntry = localityEntry;
			++numHealthyMachine;
		}
	}

	// Create machineTeamsToBuild number of machine teams
	// No operation if machineTeamsToBuild is 0
	// Note: The creation of machine teams should not depend on server teams:
	// No matter how server teams will be created, we will create the same set of machine teams;
	// We should never use server team number in building machine teams.
	//
	// Five steps to create each machine team, which are document in the function
	// Reuse ReplicationPolicy selectReplicas func to select machine team
	// return number of added machine teams
	int addBestMachineTeams(int machineTeamsToBuild) {
		int addedMachineTeams = 0;

		ASSERT(machineTeamsToBuild >= 0);
		// The number of machines is always no smaller than the storageTeamSize in a correct configuration
		ASSERT(machine_info.size() >= configuration.storageTeamSize);
		// Future: Consider if we should overbuild more machine teams to
		// allow machineTeamRemover() to get a more balanced machine teams per machine

		// Step 1: Create machineLocalityMap which will be used in building machine team
		rebuildMachineLocalityMap();

		// Add a team in each iteration
		while (addedMachineTeams < machineTeamsToBuild || notEnoughMachineTeamsForAMachine()) {
			// Step 2: Get least used machines from which we choose machines as a machine team
			std::vector<Reference<TCMachineInfo>> leastUsedMachines; // A less used machine has less number of teams
			int minTeamCount = std::numeric_limits<int>::max();
			for (auto& machine : machine_info) {
				// Skip invalid machine whose representative server is not in server_info
				ASSERT_WE_THINK(server_info.find(machine.second->serversOnMachine[0]->id) != server_info.end());
				// Skip unhealthy machines
				if (!isMachineHealthy(machine.second)) continue;
				// Skip machine with incomplete locality
				if (!isValidLocality(configuration.storagePolicy,
				                     machine.second->serversOnMachine[0]->lastKnownInterface.locality)) {
					continue;
				}

				// Invariant: We only create correct size machine teams.
				// When configuration (e.g., team size) is changed, the DDTeamCollection will be destroyed and rebuilt
				// so that the invariant will not be violated.
				int teamCount = machine.second->machineTeams.size();

				if (teamCount < minTeamCount) {
					leastUsedMachines.clear();
					minTeamCount = teamCount;
				}
				if (teamCount == minTeamCount) {
					leastUsedMachines.push_back(machine.second);
				}
			}

			std::vector<UID*> team;
			std::vector<LocalityEntry> forcedAttributes;

			// Step 4: Reuse Policy's selectReplicas() to create team for the representative process.
			std::vector<UID*> bestTeam;
			int bestScore = std::numeric_limits<int>::max();
			int maxAttempts = SERVER_KNOBS->BEST_OF_AMT; // BEST_OF_AMT = 4
			for (int i = 0; i < maxAttempts && i < 100; ++i) {
				// Step 3: Create a representative process for each machine.
				// Construct forcedAttribute from leastUsedMachines.
				// We will use forcedAttribute to call existing function to form a team
				if (leastUsedMachines.size()) {
					forcedAttributes.clear();
					// Randomly choose 1 least used machine
					Reference<TCMachineInfo> tcMachineInfo = deterministicRandom()->randomChoice(leastUsedMachines);
					ASSERT(!tcMachineInfo->serversOnMachine.empty());
					LocalityEntry process = tcMachineInfo->localityEntry;
					forcedAttributes.push_back(process);
					TraceEvent("ChosenMachine")
					    .detail("MachineInfo", tcMachineInfo->machineID)
					    .detail("LeaseUsedMachinesSize", leastUsedMachines.size())
					    .detail("ForcedAttributesSize", forcedAttributes.size());
				} else {
					// when leastUsedMachine is empty, we will never find a team later, so we can simply return.
					return addedMachineTeams;
				}

				// Choose a team that balances the # of teams per server among the teams
				// that have the least-utilized server
				team.clear();
				ASSERT_WE_THINK(forcedAttributes.size() == 1);
				auto success = machineLocalityMap.selectReplicas(configuration.storagePolicy, forcedAttributes, team);
				// NOTE: selectReplicas() should always return success when storageTeamSize = 1
				ASSERT_WE_THINK(configuration.storageTeamSize > 1 || (configuration.storageTeamSize == 1 && success));
				if (!success) {
					continue; // Try up to maxAttempts, since next time we may choose a different forcedAttributes
				}
				ASSERT(forcedAttributes.size() > 0);
				team.push_back((UID*)machineLocalityMap.getObject(forcedAttributes[0]));

				// selectReplicas() may NEVER return server not in server_info.
				for (auto& pUID : team) {
					ASSERT_WE_THINK(server_info.find(*pUID) != server_info.end());
				}

				// selectReplicas() should always return a team with correct size. otherwise, it has a bug
				ASSERT(team.size() == configuration.storageTeamSize);

				int score = 0;
				vector<Standalone<StringRef>> machineIDs;
				for (auto process = team.begin(); process != team.end(); process++) {
					Reference<TCServerInfo> server = server_info[**process];
					score += server->machine->machineTeams.size();
					Standalone<StringRef> machine_id = server->lastKnownInterface.locality.zoneId().get();
					machineIDs.push_back(machine_id);
				}

				// Only choose healthy machines into machine team
				ASSERT_WE_THINK(isMachineTeamHealthy(machineIDs));

				std::sort(machineIDs.begin(), machineIDs.end());
				int overlap = overlappingMachineMembers(machineIDs);
				if (overlap == machineIDs.size()) {
					maxAttempts += 1;
					continue;
				}
				score += SERVER_KNOBS->DD_OVERLAP_PENALTY*overlap;

				// SOMEDAY: randomly pick one from teams with the lowest score
				if (score < bestScore) {
					// bestTeam is the team which has the smallest number of teams its team members belong to.
					bestTeam = team;
					bestScore = score;
				}
			}

			// bestTeam should be a new valid team to be added into machine team now
			// Step 5: Restore machine from its representative process team and get the machine team
			if (bestTeam.size() == configuration.storageTeamSize) {
				// machineIDs is used to quickly check if the machineIDs belong to an existed team
				// machines keep machines reference for performance benefit by avoiding looking up machine by machineID
				vector<Reference<TCMachineInfo>> machines;
				for (auto process = bestTeam.begin(); process < bestTeam.end(); process++) {
					Reference<TCMachineInfo> machine = server_info[**process]->machine;
					machines.push_back(machine);
				}

				addMachineTeam(machines);
				addedMachineTeams++;
			} else {
				traceAllInfo(true);
				TraceEvent(SevWarn, "DataDistributionBuildTeams", distributorId)
				    .detail("Primary", primary)
				    .detail("Reason", "Unable to make desired machine Teams");
				lastBuildTeamsFailed = true;
				break;
			}
		}

		return addedMachineTeams;
	}

	bool isMachineTeamHealthy(vector<Standalone<StringRef>> const& machineIDs) {
		int healthyNum = 0;

		// A healthy machine team should have the desired number of machines
		if (machineIDs.size() != configuration.storageTeamSize) return false;

		for (auto& id : machineIDs) {
			auto& machine = machine_info[id];
			if (isMachineHealthy(machine)) {
				healthyNum++;
			}
		}
		return (healthyNum == machineIDs.size());
	}

	bool isMachineTeamHealthy(Reference<TCMachineTeamInfo> const& machineTeam) {
		int healthyNum = 0;

		// A healthy machine team should have the desired number of machines
		if (machineTeam->size() != configuration.storageTeamSize) return false;

		for (auto& machine : machineTeam->machines) {
			if (isMachineHealthy(machine)) {
				healthyNum++;
			}
		}
		return (healthyNum == machineTeam->machines.size());
	}

	bool isMachineHealthy(Reference<TCMachineInfo> const& machine) {
		if (!machine.isValid() || machine_info.find(machine->machineID) == machine_info.end() ||
		    machine->serversOnMachine.empty()) {
			return false;
		}

		// Healthy machine has at least one healthy server
		for (auto& server : machine->serversOnMachine) {
			if (!server_status.get(server->id).isUnhealthy()) {
				return true;
			}
		}

		return false;
	}

	// Return the healthy server with the least number of correct-size server teams
	Reference<TCServerInfo> findOneLeastUsedServer() {
		vector<Reference<TCServerInfo>> leastUsedServers;
		int minTeams = std::numeric_limits<int>::max();
		for (auto& server : server_info) {
			// Only pick healthy server, which is not failed or excluded.
			if (server_status.get(server.first).isUnhealthy()) continue;
			if (!isValidLocality(configuration.storagePolicy, server.second->lastKnownInterface.locality)) continue;

			int numTeams = server.second->teams.size();
			if (numTeams < minTeams) {
				minTeams = numTeams;
				leastUsedServers.clear();
			}
			if (minTeams == numTeams) {
				leastUsedServers.push_back(server.second);
			}
		}

		if (leastUsedServers.empty()) {
			// If we cannot find a healthy server with valid locality
			TraceEvent("NoHealthyAndValidLocalityServers")
				.detail("Servers", server_info.size())
				.detail("UnhealthyServers", unhealthyServers);
			return Reference<TCServerInfo>();
		} else {
			return deterministicRandom()->randomChoice(leastUsedServers);
		}
	}

	// Randomly choose one machine team that has chosenServer and has the correct size
	// When configuration is changed, we may have machine teams with old storageTeamSize
	Reference<TCMachineTeamInfo> findOneRandomMachineTeam(Reference<TCServerInfo> chosenServer) {
		if (!chosenServer->machine->machineTeams.empty()) {
			std::vector<Reference<TCMachineTeamInfo>> healthyMachineTeamsForChosenServer;
			for (auto& mt : chosenServer->machine->machineTeams) {
				if (isMachineTeamHealthy(mt)) {
					healthyMachineTeamsForChosenServer.push_back(mt);
				}
			}
			if (!healthyMachineTeamsForChosenServer.empty()) {
				return deterministicRandom()->randomChoice(healthyMachineTeamsForChosenServer);
			}
		}

		// If we cannot find a healthy machine team
		TraceEvent("NoHealthyMachineTeamForServer")
		    .detail("ServerID", chosenServer->id)
		    .detail("MachineTeams", chosenServer->machine->machineTeams.size());
		return Reference<TCMachineTeamInfo>();
	}

	// A server team should always come from servers on a machine team
	// Check if it is true
	bool isOnSameMachineTeam(Reference<TCTeamInfo>& team) {
		std::vector<Standalone<StringRef>> machineIDs;
		for (const auto& server : team->getServers()) {
			if (!server->machine.isValid()) return false;
			machineIDs.push_back(server->machine->machineID);
		}
		std::sort(machineIDs.begin(), machineIDs.end());

		int numExistance = 0;
		for (const auto& server : team->getServers()) {
			for (const auto& candidateMachineTeam : server->machine->machineTeams) {
				std::sort(candidateMachineTeam->machineIDs.begin(), candidateMachineTeam->machineIDs.end());
				if (machineIDs == candidateMachineTeam->machineIDs) {
					numExistance++;
					break;
				}
			}
		}
		return (numExistance == team->size());
	}

	// Sanity check the property of teams in unit test
	// Return true if all server teams belong to machine teams
	bool sanityCheckTeams() {
		for (auto& team : teams) {
			if (isOnSameMachineTeam(team) == false) {
				return false;
			}
		}

		return true;
	}

	int calculateHealthyServerCount() {
		int serverCount = 0;
		for (auto i = server_info.begin(); i != server_info.end(); ++i) {
			if (!server_status.get(i->first).isUnhealthy()) {
				++serverCount;
			}
		}
		return serverCount;
	}

	int calculateHealthyMachineCount() {
		int totalHealthyMachineCount = 0;
		for (auto& m : machine_info) {
			if (isMachineHealthy(m.second)) {
				++totalHealthyMachineCount;
			}
		}

		return totalHealthyMachineCount;
	}

	std::pair<int64_t, int64_t> calculateMinMaxServerTeamsOnServer() {
		int64_t minTeams = std::numeric_limits<int64_t>::max();
		int64_t maxTeams = 0;
		for (auto& server : server_info) {
			if (server_status.get(server.first).isUnhealthy()) {
				continue;
			}
			minTeams = std::min((int64_t) server.second->teams.size(), minTeams);
			maxTeams = std::max((int64_t) server.second->teams.size(), maxTeams);
		}
		return std::make_pair(minTeams, maxTeams);
	}

	std::pair<int64_t, int64_t> calculateMinMaxMachineTeamsOnMachine() {
		int64_t minTeams = std::numeric_limits<int64_t>::max();
		int64_t maxTeams = 0;
		for (auto& machine : machine_info) {
			if (!isMachineHealthy(machine.second)) {
				continue;
			}
			minTeams = std::min<int64_t>((int64_t) machine.second->machineTeams.size(), minTeams);
			maxTeams = std::max<int64_t>((int64_t) machine.second->machineTeams.size(), maxTeams);
		}
		return std::make_pair(minTeams, maxTeams);
	}

	// Sanity check
	bool isServerTeamCountCorrect(Reference<TCMachineTeamInfo>& mt) {
		int num = 0;
		bool ret = true;
		for (auto& team : teams) {
			if (team->machineTeam->machineIDs == mt->machineIDs) {
				++num;
			}
		}
		if (num != mt->serverTeams.size()) {
			ret = false;
			TraceEvent(SevError, "ServerTeamCountOnMachineIncorrect")
			    .detail("MachineTeam", mt->getMachineIDsStr())
			    .detail("ServerTeamsSize", mt->serverTeams.size())
			    .detail("CountedServerTeams", num);
		}
		return ret;
	}

	// Find the machine team with the least number of server teams
	std::pair<Reference<TCMachineTeamInfo>, int> getMachineTeamWithLeastProcessTeams() {
		Reference<TCMachineTeamInfo> retMT;
		int minNumProcessTeams = std::numeric_limits<int>::max();

		for (auto& mt : machineTeams) {
			if (EXPENSIVE_VALIDATION) {
				ASSERT(isServerTeamCountCorrect(mt));
			}

			if (mt->serverTeams.size() < minNumProcessTeams) {
				minNumProcessTeams = mt->serverTeams.size();
				retMT = mt;
			}
		}

		return std::pair<Reference<TCMachineTeamInfo>, int>(retMT, minNumProcessTeams);
	}

	// Find the machine team whose members are on the most number of machine teams, same logic as serverTeamRemover
	std::pair<Reference<TCMachineTeamInfo>, int> getMachineTeamWithMostMachineTeams() {
		Reference<TCMachineTeamInfo> retMT;
		int maxNumMachineTeams = 0;
		int targetMachineTeamNumPerMachine =
		    (SERVER_KNOBS->DESIRED_TEAMS_PER_SERVER * (configuration.storageTeamSize + 1)) / 2;

		for (auto& mt : machineTeams) {
			// The representative team number for the machine team mt is
			// the minimum number of machine teams of a machine in the team mt
			int representNumMachineTeams = std::numeric_limits<int>::max();
			for (auto& m : mt->machines) {
				representNumMachineTeams = std::min<int>(representNumMachineTeams, m->machineTeams.size());
			}
			if (representNumMachineTeams > targetMachineTeamNumPerMachine &&
			    representNumMachineTeams > maxNumMachineTeams) {
				maxNumMachineTeams = representNumMachineTeams;
				retMT = mt;
			}
		}

		return std::pair<Reference<TCMachineTeamInfo>, int>(retMT, maxNumMachineTeams);
	}

	// Find the server team whose members are on the most number of server teams
	std::pair<Reference<TCTeamInfo>, int> getServerTeamWithMostProcessTeams() {
		Reference<TCTeamInfo> retST;
		int maxNumProcessTeams = 0;
		int targetTeamNumPerServer = (SERVER_KNOBS->DESIRED_TEAMS_PER_SERVER * (configuration.storageTeamSize + 1)) / 2;

		for (auto& t : teams) {
			// The minimum number of teams of a server in a team is the representative team number for the team t
			int representNumProcessTeams = std::numeric_limits<int>::max();
			for (auto& server : t->getServers()) {
				representNumProcessTeams = std::min<int>(representNumProcessTeams, server->teams.size());
			}
			// We only remove the team whose representNumProcessTeams is larger than the targetTeamNumPerServer number
			// otherwise, teamBuilder will build the to-be-removed team again
			if (representNumProcessTeams > targetTeamNumPerServer && representNumProcessTeams > maxNumProcessTeams) {
				maxNumProcessTeams = representNumProcessTeams;
				retST = t;
			}
		}

		return std::pair<Reference<TCTeamInfo>, int>(retST, maxNumProcessTeams);
	}

	int getHealthyMachineTeamCount() {
		int healthyTeamCount = 0;
		for (auto mt = machineTeams.begin(); mt != machineTeams.end(); ++mt) {
			ASSERT((*mt)->machines.size() == configuration.storageTeamSize);

			if (isMachineTeamHealthy(*mt)) {
				++healthyTeamCount;
			}
		}

		return healthyTeamCount;
	}

	// Each machine is expected to have targetMachineTeamNumPerMachine
	// Return true if there exists a machine that does not have enough teams.
	bool notEnoughMachineTeamsForAMachine() {
		// If we want to remove the machine team with most machine teams, we use the same logic as
		// notEnoughTeamsForAServer
		int targetMachineTeamNumPerMachine =
		    SERVER_KNOBS->TR_FLAG_REMOVE_MT_WITH_MOST_TEAMS
		        ? (SERVER_KNOBS->DESIRED_TEAMS_PER_SERVER * (configuration.storageTeamSize + 1)) / 2
		        : SERVER_KNOBS->DESIRED_TEAMS_PER_SERVER;
		for (auto& m : machine_info) {
			// If SERVER_KNOBS->TR_FLAG_REMOVE_MT_WITH_MOST_TEAMS is false,
			// The desired machine team number is not the same with the desired server team number
			// in notEnoughTeamsForAServer() below, because the machineTeamRemover() does not
			// remove a machine team with the most number of machine teams.
			if (m.second->machineTeams.size() < targetMachineTeamNumPerMachine && isMachineHealthy(m.second)) {
				return true;
			}
		}

		return false;
	}

	// Each server is expected to have targetTeamNumPerServer teams.
	// Return true if there exists a server that does not have enough teams.
	bool notEnoughTeamsForAServer() {
		// We build more teams than we finally want so that we can use serverTeamRemover() actor to remove the teams
		// whose member belong to too many teams. This allows us to get a more balanced number of teams per server.
		// We want to ensure every server has targetTeamNumPerServer teams.
		// The numTeamsPerServerFactor is calculated as
		// (SERVER_KNOBS->DESIRED_TEAMS_PER_SERVER + ideal_num_of_teams_per_server) / 2
		// ideal_num_of_teams_per_server is (#teams * storageTeamSize) / #servers, which is
		// (#servers * DESIRED_TEAMS_PER_SERVER * storageTeamSize) / #servers.
		int targetTeamNumPerServer = (SERVER_KNOBS->DESIRED_TEAMS_PER_SERVER * (configuration.storageTeamSize + 1)) / 2;
		ASSERT(targetTeamNumPerServer > 0);
		for (auto& s : server_info) {
			if (s.second->teams.size() < targetTeamNumPerServer && !server_status.get(s.first).isUnhealthy()) {
				return true;
			}
		}

		return false;
	}

	// Create server teams based on machine teams
	// Before the number of machine teams reaches the threshold, build a machine team for each server team
	// When it reaches the threshold, first try to build a server team with existing machine teams; if failed,
	// build an extra machine team and record the event in trace
	int addTeamsBestOf(int teamsToBuild, int desiredTeams, int maxTeams) {
		ASSERT(teamsToBuild >= 0);
		ASSERT_WE_THINK(machine_info.size() > 0 || server_info.size() == 0);
		ASSERT_WE_THINK(SERVER_KNOBS->DESIRED_TEAMS_PER_SERVER >= 1 && configuration.storageTeamSize >= 1);

		int addedMachineTeams = 0;
		int addedTeams = 0;

		// Exclude machine teams who have members in the wrong configuration.
		// When we change configuration, we may have machine teams with storageTeamSize in the old configuration.
		int healthyMachineTeamCount = getHealthyMachineTeamCount();
		int totalMachineTeamCount = machineTeams.size();
		int totalHealthyMachineCount = calculateHealthyMachineCount();

		int desiredMachineTeams = SERVER_KNOBS->DESIRED_TEAMS_PER_SERVER * totalHealthyMachineCount;
		int maxMachineTeams = SERVER_KNOBS->MAX_TEAMS_PER_SERVER * totalHealthyMachineCount;
		// machineTeamsToBuild mimics how the teamsToBuild is calculated in buildTeams()
		int machineTeamsToBuild = std::max(
		    0, std::min(desiredMachineTeams - healthyMachineTeamCount, maxMachineTeams - totalMachineTeamCount));

		TraceEvent("BuildMachineTeams")
		    .detail("TotalHealthyMachine", totalHealthyMachineCount)
		    .detail("HealthyMachineTeamCount", healthyMachineTeamCount)
		    .detail("DesiredMachineTeams", desiredMachineTeams)
		    .detail("MaxMachineTeams", maxMachineTeams)
		    .detail("MachineTeamsToBuild", machineTeamsToBuild);
		// Pre-build all machine teams until we have the desired number of machine teams
		if (machineTeamsToBuild > 0 || notEnoughMachineTeamsForAMachine()) {
			addedMachineTeams = addBestMachineTeams(machineTeamsToBuild);
		}

		while (addedTeams < teamsToBuild || notEnoughTeamsForAServer()) {
			// Step 1: Create 1 best machine team
			std::vector<UID> bestServerTeam;
			int bestScore = std::numeric_limits<int>::max();
			int maxAttempts = SERVER_KNOBS->BEST_OF_AMT; // BEST_OF_AMT = 4
			bool earlyQuitBuild = false;
			for (int i = 0; i < maxAttempts && i < 100; ++i) {
				// Step 2: Choose 1 least used server and then choose 1 least used machine team from the server
				Reference<TCServerInfo> chosenServer = findOneLeastUsedServer();
				if (!chosenServer.isValid()) {
					TraceEvent(SevWarn, "NoValidServer").detail("Primary", primary);
					earlyQuitBuild = true;
					break;
				}
				// Note: To avoid creating correlation of picked machine teams, we simply choose a random machine team
				// instead of choosing the least used machine team.
				// The correlation happens, for example, when we add two new machines, we may always choose the machine
				// team with these two new machines because they are typically less used.
				Reference<TCMachineTeamInfo> chosenMachineTeam = findOneRandomMachineTeam(chosenServer);

				if (!chosenMachineTeam.isValid()) {
					// We may face the situation that temporarily we have no healthy machine.
					TraceEvent(SevWarn, "MachineTeamNotFound")
					    .detail("Primary", primary)
					    .detail("MachineTeams", machineTeams.size());
					continue; // try randomly to find another least used server
				}

				// From here, chosenMachineTeam must have a healthy server team
				// Step 3: Randomly pick 1 server from each machine in the chosen machine team to form a server team
				vector<UID> serverTeam;
				int chosenServerCount = 0;
				for (auto& machine : chosenMachineTeam->machines) {
					UID serverID;
					if (machine == chosenServer->machine) {
						serverID = chosenServer->id;
						++chosenServerCount;
					} else {
						std::vector<Reference<TCServerInfo>> healthyProcesses;
						for (auto it : machine->serversOnMachine) {
							if (!server_status.get(it->id).isUnhealthy()) {
								healthyProcesses.push_back(it);
							}
						}
						serverID = deterministicRandom()->randomChoice(healthyProcesses)->id;
					}
					serverTeam.push_back(serverID);
				}

				ASSERT(chosenServerCount == 1); // chosenServer should be used exactly once
				ASSERT(serverTeam.size() == configuration.storageTeamSize);

				std::sort(serverTeam.begin(), serverTeam.end());
				int overlap = overlappingMembers(serverTeam);
				if (overlap == serverTeam.size()) {
					maxAttempts += 1;
					continue;
				}

				// Pick the server team with smallest score in all attempts
				// If we use different metric here, DD may oscillate infinitely in creating and removing teams.
				// SOMEDAY: Improve the code efficiency by using reservoir algorithm
				int score = SERVER_KNOBS->DD_OVERLAP_PENALTY*overlap;
				for (auto& server : serverTeam) {
					score += server_info[server]->teams.size();
				}
				TraceEvent(SevDebug, "BuildServerTeams")
				    .detail("Score", score)
				    .detail("BestScore", bestScore)
				    .detail("TeamSize", serverTeam.size())
				    .detail("StorageTeamSize", configuration.storageTeamSize);
				if (score < bestScore) {
					bestScore = score;
					bestServerTeam = serverTeam;
				}
			}

			if (earlyQuitBuild) {
				break;
			}
			if (bestServerTeam.size() != configuration.storageTeamSize) {
				// Not find any team and will unlikely find a team
				lastBuildTeamsFailed = true;
				break;
			}

			// Step 4: Add the server team
			addTeam(bestServerTeam.begin(), bestServerTeam.end(), false);
			addedTeams++;
		}

		healthyMachineTeamCount = getHealthyMachineTeamCount();

		std::pair<uint64_t, uint64_t> minMaxTeamsOnServer = calculateMinMaxServerTeamsOnServer();
		std::pair<uint64_t, uint64_t> minMaxMachineTeamsOnMachine = calculateMinMaxMachineTeamsOnMachine();

		TraceEvent("TeamCollectionInfo", distributorId)
		    .detail("Primary", primary)
		    .detail("AddedTeams", addedTeams)
		    .detail("TeamsToBuild", teamsToBuild)
		    .detail("CurrentTeams", teams.size())
		    .detail("DesiredTeams", desiredTeams)
		    .detail("MaxTeams", maxTeams)
		    .detail("StorageTeamSize", configuration.storageTeamSize)
		    .detail("CurrentMachineTeams", machineTeams.size())
		    .detail("CurrentHealthyMachineTeams", healthyMachineTeamCount)
		    .detail("DesiredMachineTeams", desiredMachineTeams)
		    .detail("MaxMachineTeams", maxMachineTeams)
		    .detail("TotalHealthyMachines", totalHealthyMachineCount)
		    .detail("MinTeamsOnServer", minMaxTeamsOnServer.first)
		    .detail("MaxTeamsOnServer", minMaxTeamsOnServer.second)
		    .detail("MinMachineTeamsOnMachine", minMaxMachineTeamsOnMachine.first)
		    .detail("MaxMachineTeamsOnMachine", minMaxMachineTeamsOnMachine.second)
		    .detail("DoBuildTeams", doBuildTeams)
		    .trackLatest("TeamCollectionInfo");

		return addedTeams;
	}

	// Check if the number of server (and machine teams) is larger than the maximum allowed number
	void traceTeamCollectionInfo() {
		int totalHealthyServerCount = calculateHealthyServerCount();
		int desiredServerTeams = SERVER_KNOBS->DESIRED_TEAMS_PER_SERVER * totalHealthyServerCount;
		int maxServerTeams = SERVER_KNOBS->MAX_TEAMS_PER_SERVER * totalHealthyServerCount;

		int totalHealthyMachineCount = calculateHealthyMachineCount();
		int desiredMachineTeams = SERVER_KNOBS->DESIRED_TEAMS_PER_SERVER * totalHealthyMachineCount;
		int maxMachineTeams = SERVER_KNOBS->MAX_TEAMS_PER_SERVER * totalHealthyMachineCount;
		int healthyMachineTeamCount = getHealthyMachineTeamCount();

		std::pair<uint64_t, uint64_t> minMaxTeamsOnServer = calculateMinMaxServerTeamsOnServer();
		std::pair<uint64_t, uint64_t> minMaxMachineTeamsOnMachine = calculateMinMaxMachineTeamsOnMachine();

		TraceEvent("TeamCollectionInfo", distributorId)
		    .detail("Primary", primary)
		    .detail("AddedTeams", 0)
		    .detail("TeamsToBuild", 0)
		    .detail("CurrentTeams", teams.size())
		    .detail("DesiredTeams", desiredServerTeams)
		    .detail("MaxTeams", maxServerTeams)
		    .detail("StorageTeamSize", configuration.storageTeamSize)
		    .detail("CurrentMachineTeams", machineTeams.size())
		    .detail("CurrentHealthyMachineTeams", healthyMachineTeamCount)
		    .detail("DesiredMachineTeams", desiredMachineTeams)
		    .detail("MaxMachineTeams", maxMachineTeams)
		    .detail("TotalHealthyMachines", totalHealthyMachineCount)
		    .detail("MinTeamsOnServer", minMaxTeamsOnServer.first)
		    .detail("MaxTeamsOnServer", minMaxTeamsOnServer.second)
		    .detail("MinMachineTeamsOnMachine", minMaxMachineTeamsOnMachine.first)
		    .detail("MaxMachineTeamsOnMachine", minMaxMachineTeamsOnMachine.second)
		    .detail("DoBuildTeams", doBuildTeams)
		    .trackLatest("TeamCollectionInfo");

		// Advance time so that we will not have multiple TeamCollectionInfo at the same time, otherwise
		// simulation test will randomly pick one TeamCollectionInfo trace, which could be the one before build teams
		// wait(delay(0.01));

		// Debug purpose
		// if (healthyMachineTeamCount > desiredMachineTeams || machineTeams.size() > maxMachineTeams) {
		// 	// When the number of machine teams is over the limit, print out the current team info.
		// 	traceAllInfo(true);
		// }
	}

	// Use the current set of known processes (from server_info) to compute an optimized set of storage server teams.
	// The following are guarantees of the process:
	//   - Each newly-built team will meet the replication policy
	//   - All newly-built teams will have exactly teamSize machines
	//
	// buildTeams() only ever adds teams to the list of teams. Teams are only removed from the list when all data has been removed.
	//
	// buildTeams will not count teams larger than teamSize against the desired teams.
	ACTOR static Future<Void> buildTeams( DDTeamCollection* self ) {
		state int desiredTeams;
		int serverCount = 0;
		int uniqueMachines = 0;
		std::set<Optional<Standalone<StringRef>>> machines;

		for (auto i = self->server_info.begin(); i != self->server_info.end(); ++i) {
			if (!self->server_status.get(i->first).isUnhealthy()) {
				++serverCount;
				LocalityData& serverLocation = i->second->lastKnownInterface.locality;
				machines.insert( serverLocation.zoneId() );
			}
		}
		uniqueMachines = machines.size();
		TraceEvent("BuildTeams")
			.detail("ServerCount", self->server_info.size())
			.detail("UniqueMachines", uniqueMachines)
			.detail("Primary", self->primary)
			.detail("StorageTeamSize", self->configuration.storageTeamSize);

		// If there are too few machines to even build teams or there are too few represented datacenters, build no new teams
		if( uniqueMachines >= self->configuration.storageTeamSize ) {
			desiredTeams = SERVER_KNOBS->DESIRED_TEAMS_PER_SERVER * serverCount;
			int maxTeams = SERVER_KNOBS->MAX_TEAMS_PER_SERVER * serverCount;

			// Exclude teams who have members in the wrong configuration, since we don't want these teams
			int teamCount = 0;
			int totalTeamCount = 0;
			for (int i = 0; i < self->teams.size(); ++i) {
				if (!self->teams[i]->isWrongConfiguration()) {
					if( self->teams[i]->isHealthy() ) {
						teamCount++;
					}
					totalTeamCount++;
				}
			}

			// teamsToBuild is calculated such that we will not build too many teams in the situation
			// when all (or most of) teams become unhealthy temporarily and then healthy again
			state int teamsToBuild = std::max(0, std::min(desiredTeams - teamCount, maxTeams - totalTeamCount));

			TraceEvent("BuildTeamsBegin", self->distributorId)
			    .detail("TeamsToBuild", teamsToBuild)
			    .detail("DesiredTeams", desiredTeams)
			    .detail("MaxTeams", maxTeams)
			    .detail("BadTeams", self->badTeams.size())
			    .detail("UniqueMachines", uniqueMachines)
			    .detail("TeamSize", self->configuration.storageTeamSize)
			    .detail("Servers", serverCount)
			    .detail("CurrentTrackedTeams", self->teams.size())
			    .detail("HealthyTeamCount", teamCount)
			    .detail("TotalTeamCount", totalTeamCount)
			    .detail("MachineTeamCount", self->machineTeams.size())
			    .detail("MachineCount", self->machine_info.size())
			    .detail("DesiredTeamsPerServer", SERVER_KNOBS->DESIRED_TEAMS_PER_SERVER);

			self->lastBuildTeamsFailed = false;
			if (teamsToBuild > 0 || self->notEnoughTeamsForAServer()) {
				state vector<std::vector<UID>> builtTeams;

				// addTeamsBestOf() will not add more teams than needed.
				// If the team number is more than the desired, the extra teams are added in the code path when
				// a team is added as an initial team
				int addedTeams = self->addTeamsBestOf(teamsToBuild, desiredTeams, maxTeams);

				if (addedTeams <= 0 && self->teams.size() == 0) {
					TraceEvent(SevWarn, "NoTeamAfterBuildTeam")
						.detail("TeamNum", self->teams.size())
						.detail("Debug", "Check information below");
					// Debug: set true for traceAllInfo() to print out more information
					self->traceAllInfo();
				}
			} else {
				int totalHealthyMachineCount = self->calculateHealthyMachineCount();

				int desiredMachineTeams = SERVER_KNOBS->DESIRED_TEAMS_PER_SERVER * totalHealthyMachineCount;
				int maxMachineTeams = SERVER_KNOBS->MAX_TEAMS_PER_SERVER * totalHealthyMachineCount;
				int healthyMachineTeamCount = self->getHealthyMachineTeamCount();

				std::pair<uint64_t, uint64_t> minMaxTeamsOnServer = self->calculateMinMaxServerTeamsOnServer();
				std::pair<uint64_t, uint64_t> minMaxMachineTeamsOnMachine = self->calculateMinMaxMachineTeamsOnMachine();

				TraceEvent("TeamCollectionInfo", self->distributorId)
				    .detail("Primary", self->primary)
				    .detail("AddedTeams", 0)
				    .detail("TeamsToBuild", teamsToBuild)
				    .detail("CurrentTeams", self->teams.size())
				    .detail("DesiredTeams", desiredTeams)
				    .detail("MaxTeams", maxTeams)
				    .detail("StorageTeamSize", self->configuration.storageTeamSize)
				    .detail("CurrentMachineTeams", self->machineTeams.size())
				    .detail("CurrentHealthyMachineTeams", healthyMachineTeamCount)
				    .detail("DesiredMachineTeams", desiredMachineTeams)
				    .detail("MaxMachineTeams", maxMachineTeams)
				    .detail("TotalHealthyMachines", totalHealthyMachineCount)
				    .detail("MinTeamsOnServer", minMaxTeamsOnServer.first)
				    .detail("MaxTeamsOnServer", minMaxTeamsOnServer.second)
				    .detail("MinMachineTeamsOnMachine", minMaxMachineTeamsOnMachine.first)
				    .detail("MaxMachineTeamsOnMachine", minMaxMachineTeamsOnMachine.second)
				    .detail("DoBuildTeams", self->doBuildTeams)
				    .trackLatest("TeamCollectionInfo");
			}
		} else {
			self->lastBuildTeamsFailed = true;
		}

		self->evaluateTeamQuality();

		//Building teams can cause servers to become undesired, which can make teams unhealthy.
		//Let all of these changes get worked out before responding to the get team request
		wait( delay(0, TaskPriority::DataDistributionLaunch) );

		return Void();
	}

	void noHealthyTeams() {
		std::set<UID> desiredServerSet;
		std::string desc;
		for (auto i = server_info.begin(); i != server_info.end(); ++i) {
			ASSERT(i->first == i->second->id);
			if (!server_status.get(i->first).isFailed) {
				desiredServerSet.insert(i->first);
				desc += i->first.shortString() + " (" + i->second->lastKnownInterface.toString() + "), ";
			}
		}

		TraceEvent(SevWarn, "NoHealthyTeams", distributorId)
			.detail("CurrentTeamCount", teams.size())
			.detail("ServerCount", server_info.size())
			.detail("NonFailedServerCount", desiredServerSet.size());
	}

	bool shouldHandleServer(const StorageServerInterface &newServer) {
		return (includedDCs.empty() ||
		        std::find(includedDCs.begin(), includedDCs.end(), newServer.locality.dcId()) != includedDCs.end() ||
		        (otherTrackedDCs.present() && std::find(otherTrackedDCs.get().begin(), otherTrackedDCs.get().end(),
		                                                newServer.locality.dcId()) == otherTrackedDCs.get().end()));
	}

	void addServer( StorageServerInterface newServer, ProcessClass processClass, Promise<Void> errorOut, Version addedVersion ) {
		if (!shouldHandleServer(newServer)) {
			return;
		}
		allServers.push_back( newServer.id() );

		TraceEvent("AddedStorageServer", distributorId).detail("ServerID", newServer.id()).detail("ProcessClass", processClass.toString()).detail("WaitFailureToken", newServer.waitFailure.getEndpoint().token).detail("Address", newServer.waitFailure.getEndpoint().getPrimaryAddress());
		auto &r = server_info[newServer.id()] = Reference<TCServerInfo>( new TCServerInfo( newServer, this, processClass, includedDCs.empty() || std::find(includedDCs.begin(), includedDCs.end(), newServer.locality.dcId()) != includedDCs.end(), storageServerSet ) );

		// Establish the relation between server and machine
		checkAndCreateMachine(r);

		r->tracker = storageServerTracker( this, cx, r.getPtr(), errorOut, addedVersion );
		doBuildTeams = true; // Adding a new server triggers to build new teams
		restartTeamBuilder.trigger();
	}

	bool removeTeam( Reference<TCTeamInfo> team ) {
		TraceEvent("RemovedTeam", distributorId).detail("Team", team->getDesc());
		bool found = false;
		for(int t=0; t<teams.size(); t++) {
			if( teams[t] == team ) {
				teams[t--] = teams.back();
				teams.pop_back();
				found = true;
				break;
			}
		}

		for(const auto& server : team->getServers()) {
			for(int t = 0; t<server->teams.size(); t++) {
				if( server->teams[t] == team ) {
					ASSERT(found);
					server->teams[t--] = server->teams.back();
					server->teams.pop_back();
					break; // The teams on a server should never duplicate
				}
			}
		}

		// Remove the team from its machine team
		bool foundInMachineTeam = false;
		for (int t = 0; t < team->machineTeam->serverTeams.size(); ++t) {
			if (team->machineTeam->serverTeams[t] == team) {
				team->machineTeam->serverTeams[t--] = team->machineTeam->serverTeams.back();
				team->machineTeam->serverTeams.pop_back();
				foundInMachineTeam = true;
				break; // The same team is added to the serverTeams only once
			}
		}

		ASSERT_WE_THINK(foundInMachineTeam);
		team->tracker.cancel();
		if (g_network->isSimulated()) {
			// Update server team information for consistency check in simulation
			traceTeamCollectionInfo();
		}
		return found;
	}

	// Check if the server belongs to a machine; if not, create the machine.
	// Establish the two-direction link between server and machine
	Reference<TCMachineInfo> checkAndCreateMachine(Reference<TCServerInfo> server) {
		ASSERT(server.isValid() && server_info.find(server->id) != server_info.end());
		auto& locality = server->lastKnownInterface.locality;
		Standalone<StringRef> machine_id = locality.zoneId().get(); // locality to machine_id with std::string type

		Reference<TCMachineInfo> machineInfo;
		if (machine_info.find(machine_id) == machine_info.end()) {
			// uid is the first storage server process on the machine
			TEST(true);
			// For each machine, store the first server's localityEntry into machineInfo for later use.
			LocalityEntry localityEntry = machineLocalityMap.add(locality, &server->id);
			machineInfo = Reference<TCMachineInfo>(new TCMachineInfo(server, localityEntry));
			machine_info.insert(std::make_pair(machine_id, machineInfo));
		} else {
			machineInfo = machine_info.find(machine_id)->second;
			machineInfo->serversOnMachine.push_back(server);
		}
		server->machine = machineInfo;

		return machineInfo;
	}

	// Check if the serverTeam belongs to a machine team; If not, create the machine team
	// Note: This function may make the machine team number larger than the desired machine team number
	Reference<TCMachineTeamInfo> checkAndCreateMachineTeam(Reference<TCTeamInfo> serverTeam) {
		std::vector<Standalone<StringRef>> machineIDs;
		for (auto& server : serverTeam->getServers()) {
			Reference<TCMachineInfo> machine = server->machine;
			machineIDs.push_back(machine->machineID);
		}

		std::sort(machineIDs.begin(), machineIDs.end());
		Reference<TCMachineTeamInfo> machineTeam = findMachineTeam(machineIDs);
		if (!machineTeam.isValid()) { // Create the machine team if it does not exist
			machineTeam = addMachineTeam(machineIDs.begin(), machineIDs.end());
		}

		machineTeam->serverTeams.push_back(serverTeam);

		return machineTeam;
	}

	// Remove the removedMachineInfo machine and any related machine team
	void removeMachine(Reference<TCMachineInfo> removedMachineInfo) {
		// Find machines that share teams with the removed machine
		std::set<Standalone<StringRef>> machinesWithAjoiningTeams;
		for (auto& machineTeam : removedMachineInfo->machineTeams) {
			machinesWithAjoiningTeams.insert(machineTeam->machineIDs.begin(), machineTeam->machineIDs.end());
		}
		machinesWithAjoiningTeams.erase(removedMachineInfo->machineID);
		// For each machine in a machine team with the removed machine,
		// erase shared machine teams from the list of teams.
		for (auto it = machinesWithAjoiningTeams.begin(); it != machinesWithAjoiningTeams.end(); ++it) {
			auto& machineTeams = machine_info[*it]->machineTeams;
			for (int t = 0; t < machineTeams.size(); t++) {
				auto& machineTeam = machineTeams[t];
				if (std::count(machineTeam->machineIDs.begin(), machineTeam->machineIDs.end(),
				               removedMachineInfo->machineID)) {
					machineTeams[t--] = machineTeams.back();
					machineTeams.pop_back();
				}
			}
		}
		removedMachineInfo->machineTeams.clear();

		// Remove global machine team that includes removedMachineInfo
		for (int t = 0; t < machineTeams.size(); t++) {
			auto& machineTeam = machineTeams[t];
			if (std::count(machineTeam->machineIDs.begin(), machineTeam->machineIDs.end(),
			               removedMachineInfo->machineID)) {
				removeMachineTeam(machineTeam);
				// removeMachineTeam will swap the last team in machineTeams vector into [t];
				// t-- to avoid skipping the element
				t--;
			}
		}

		// Remove removedMachineInfo from machine's global info
		machine_info.erase(removedMachineInfo->machineID);
		TraceEvent("MachineLocalityMapUpdate").detail("MachineUIDRemoved", removedMachineInfo->machineID.toString());

		// We do not update macineLocalityMap when a machine is removed because we will do so when we use it in
		// addBestMachineTeams()
		// rebuildMachineLocalityMap();
	}

	// Invariant: Remove a machine team only when the server teams on it has been removed
	// We never actively remove a machine team.
	// A machine team is removed when a machine is removed,
	// which is caused by the event when all servers on the machine is removed.
	// NOTE: When this function is called in the loop of iterating machineTeams, make sure NOT increase the index
	// in the next iteration of the loop. Otherwise, you may miss checking some elements in machineTeams
	bool removeMachineTeam(Reference<TCMachineTeamInfo> targetMT) {
		bool foundMachineTeam = false;
		for (int i = 0; i < machineTeams.size(); i++) {
			Reference<TCMachineTeamInfo> mt = machineTeams[i];
			if (mt->machineIDs == targetMT->machineIDs) {
				machineTeams[i--] = machineTeams.back();
				machineTeams.pop_back();
				foundMachineTeam = true;
				break;
			}
		}
		// Remove machine team on each machine
		for (auto& machine : targetMT->machines) {
			for (int i = 0; i < machine->machineTeams.size(); ++i) {
				if (machine->machineTeams[i]->machineIDs == targetMT->machineIDs) {
					machine->machineTeams[i--] = machine->machineTeams.back();
					machine->machineTeams.pop_back();
					break; // The machineTeams on a machine should never duplicate
				}
			}
		}

		return foundMachineTeam;
	}

	void removeServer(UID removedServer) {
		TraceEvent("RemovedStorageServer", distributorId).detail("ServerID", removedServer);

		// ASSERT( !shardsAffectedByTeamFailure->getServersForTeam( t ) for all t in teams that contain removedServer )
		Reference<TCServerInfo> removedServerInfo = server_info[removedServer];

		// Step: Remove server team that relate to removedServer
		// Find all servers with which the removedServer shares teams
		std::set<UID> serversWithAjoiningTeams;
		auto& sharedTeams = removedServerInfo->teams;
		for (int i = 0; i < sharedTeams.size(); ++i) {
			auto& teamIds = sharedTeams[i]->getServerIDs();
			serversWithAjoiningTeams.insert( teamIds.begin(), teamIds.end() );
		}
		serversWithAjoiningTeams.erase( removedServer );

		// For each server in a team with the removedServer, erase shared teams from the list of teams in that other server
		for( auto it = serversWithAjoiningTeams.begin(); it != serversWithAjoiningTeams.end(); ++it ) {
			auto& serverTeams = server_info[*it]->teams;
			for (int t = 0; t < serverTeams.size(); t++) {
				auto& serverIds = serverTeams[t]->getServerIDs();
				if ( std::count( serverIds.begin(), serverIds.end(), removedServer ) ) {
					serverTeams[t--] = serverTeams.back();
					serverTeams.pop_back();
				}
			}
		}

		// Step: Remove all teams that contain removedServer
		// SOMEDAY: can we avoid walking through all teams, since we have an index of teams in which removedServer participated
		int removedCount = 0;
		for (int t = 0; t < teams.size(); t++) {
			if ( std::count( teams[t]->getServerIDs().begin(), teams[t]->getServerIDs().end(), removedServer ) ) {
				TraceEvent("TeamRemoved")
				    .detail("Primary", primary)
				    .detail("TeamServerIDs", teams[t]->getServerIDsStr());
				// removeTeam also needs to remove the team from the machine team info.
				removeTeam(teams[t]);
				t--;
				removedCount++;
			}
		}

		if (removedCount == 0) {
			TraceEvent(SevInfo, "NoTeamsRemovedWhenServerRemoved")
			    .detail("Primary", primary)
			    .detail("Debug", "ThisShouldRarelyHappen_CheckInfoBelow");
		}

		for (int t = 0; t < badTeams.size(); t++) {
			if ( std::count( badTeams[t]->getServerIDs().begin(), badTeams[t]->getServerIDs().end(), removedServer ) ) {
				badTeams[t]->tracker.cancel();
				badTeams[t--] = badTeams.back();
				badTeams.pop_back();
			}
		}

		// Step: Remove machine info related to removedServer
		// Remove the server from its machine
		Reference<TCMachineInfo> removedMachineInfo = removedServerInfo->machine;
		for (int i = 0; i < removedMachineInfo->serversOnMachine.size(); ++i) {
			if (removedMachineInfo->serversOnMachine[i] == removedServerInfo) {
				// Safe even when removedServerInfo is the last one
				removedMachineInfo->serversOnMachine[i--] = removedMachineInfo->serversOnMachine.back();
				removedMachineInfo->serversOnMachine.pop_back();
				break;
			}
		}
		// Remove machine if no server on it
		// Note: Remove machine (and machine team) after server teams have been removed, because
		// we remove a machine team only when the server teams on it have been removed
		if (removedMachineInfo->serversOnMachine.size() == 0) {
			removeMachine(removedMachineInfo);
		}

		// If the machine uses removedServer's locality and the machine still has servers, the the machine's
		// representative server will be updated when it is used in addBestMachineTeams()
		// Note that since we do not rebuildMachineLocalityMap() here, the machineLocalityMap can be stale.
		// This is ok as long as we do not arbitrarily validate if machine team satisfies replication policy.

		if (server_info[removedServer]->wrongStoreTypeToRemove.get()) {
			if (wrongStoreTypeRemover.isReady()) {
				wrongStoreTypeRemover = removeWrongStoreType(this);
				addActor.send(wrongStoreTypeRemover);
			}
		}

		// Step: Remove removedServer from server's global data
		for (int s = 0; s < allServers.size(); s++) {
			if (allServers[s] == removedServer) {
				allServers[s--] = allServers.back();
				allServers.pop_back();
			}
		}
		server_info.erase( removedServer );

		if(server_status.get(removedServer).initialized && server_status.get(removedServer).isUnhealthy()) {
			unhealthyServers--;
		}
		server_status.clear( removedServer );

		//FIXME: add remove support to localitySet so we do not have to recreate it
		resetLocalitySet();

		doBuildTeams = true;
		restartTeamBuilder.trigger();

		TraceEvent("DataDistributionTeamCollectionUpdate", distributorId)
		    .detail("Teams", teams.size())
		    .detail("BadTeams", badTeams.size())
		    .detail("Servers", allServers.size())
		    .detail("Machines", machine_info.size())
		    .detail("MachineTeams", machineTeams.size())
		    .detail("DesiredTeamsPerServer", SERVER_KNOBS->DESIRED_TEAMS_PER_SERVER);
	}
};


TCServerInfo::~TCServerInfo() {
	if (collection && ssVersionTooFarBehind.get()) {
		collection->removeLaggingStorageServer(lastKnownInterface.locality.zoneId().get());			
	}
}

ACTOR Future<Void> updateServerMetrics( TCServerInfo *server ) {
	state StorageServerInterface ssi = server->lastKnownInterface;
	state Future<ErrorOr<GetStorageMetricsReply>> metricsRequest = ssi.getStorageMetrics.tryGetReply( GetStorageMetricsRequest(), TaskPriority::DataDistributionLaunch );
	state Future<Void> resetRequest = Never();
	state Future<std::pair<StorageServerInterface, ProcessClass>> interfaceChanged( server->onInterfaceChanged );
	state Future<Void> serverRemoved( server->onRemoved );

	loop {
		choose {
			when( ErrorOr<GetStorageMetricsReply> rep = wait( metricsRequest ) ) {
				if( rep.present() ) {
					server->serverMetrics = rep;
					if(server->updated.canBeSet()) {
						server->updated.send(Void());
					}
					break;
				}
				metricsRequest = Never();
				resetRequest = delay( SERVER_KNOBS->METRIC_DELAY, TaskPriority::DataDistributionLaunch );
			}
			when( std::pair<StorageServerInterface,ProcessClass> _ssi = wait( interfaceChanged ) ) {
				ssi = _ssi.first;
				interfaceChanged = server->onInterfaceChanged;
				resetRequest = Void();
			}
			when( wait( serverRemoved ) ) {
				return Void();
			}
			when( wait( resetRequest ) ) { //To prevent a tight spin loop
				if(IFailureMonitor::failureMonitor().getState(ssi.getStorageMetrics.getEndpoint()).isFailed()) {
					resetRequest = IFailureMonitor::failureMonitor().onStateEqual(ssi.getStorageMetrics.getEndpoint(), FailureStatus(false));
				}
				else {
					resetRequest = Never();
					metricsRequest = ssi.getStorageMetrics.tryGetReply( GetStorageMetricsRequest(), TaskPriority::DataDistributionLaunch );
				}
			}
		}
	}

	if ( server->serverMetrics.get().lastUpdate < now() - SERVER_KNOBS->DD_SS_STUCK_TIME_LIMIT ) {
			if (server->ssVersionTooFarBehind.get() == false) {
				TraceEvent("StorageServerStuck", server->collection->distributorId).detail("ServerId", server->id.toString()).detail("LastUpdate", server->serverMetrics.get().lastUpdate);
				server->ssVersionTooFarBehind.set(true);
				server->collection->addLaggingStorageServer(server->lastKnownInterface.locality.zoneId().get());
			}
	} else if ( server->serverMetrics.get().versionLag > SERVER_KNOBS->DD_SS_FAILURE_VERSIONLAG  ) {
		if (server->ssVersionTooFarBehind.get() == false) {
			TraceEvent("SSVersionDiffLarge", server->collection->distributorId).detail("ServerId", server->id.toString()).detail("VersionLag", server->serverMetrics.get().versionLag);
			server->ssVersionTooFarBehind.set(true);
			server->collection->addLaggingStorageServer(server->lastKnownInterface.locality.zoneId().get());
		}
	} else if ( server->serverMetrics.get().versionLag  < SERVER_KNOBS->DD_SS_ALLOWED_VERSIONLAG ) {
		if (server->ssVersionTooFarBehind.get() == true) {
			TraceEvent("SSVersionDiffNormal", server->collection->distributorId).detail("ServerId", server->id.toString()).detail("VersionLag", server->serverMetrics.get().versionLag);
			server->ssVersionTooFarBehind.set(false);
			server->collection->removeLaggingStorageServer(server->lastKnownInterface.locality.zoneId().get());
		}
	}
	return Void();
}

ACTOR Future<Void> updateServerMetrics( Reference<TCServerInfo> server) {
	wait( updateServerMetrics( server.getPtr() ) );
	return Void();
}

ACTOR Future<Void> waitUntilHealthy(DDTeamCollection* self, double extraDelay = 0) {
	state int waitCount = 0;
	loop {
		while(self->zeroHealthyTeams->get() || self->processingUnhealthy->get()) {
			// processingUnhealthy: true when there exists data movement
			TraceEvent("WaitUntilHealthyStalled", self->distributorId).detail("Primary", self->primary).detail("ZeroHealthy", self->zeroHealthyTeams->get()).detail("ProcessingUnhealthy", self->processingUnhealthy->get());
			wait(self->zeroHealthyTeams->onChange() || self->processingUnhealthy->onChange());
			waitCount = 0;
		}
		wait(delay(SERVER_KNOBS->DD_STALL_CHECK_DELAY, TaskPriority::Low)); //After the team trackers wait on the initial failure reaction delay, they yield. We want to make sure every tracker has had the opportunity to send their relocations to the queue.
		if(!self->zeroHealthyTeams->get() && !self->processingUnhealthy->get()) {
			if (extraDelay <= 0.01 || waitCount >= 1) {
				// Return healthy if we do not need extraDelay or when DD are healthy in at least two consecutive check
				return Void();
			} else {
				wait(delay(extraDelay, TaskPriority::Low));
				waitCount++;
			}
		}
	}
}

ACTOR Future<Void> removeBadTeams(DDTeamCollection* self) {
	wait(self->initialFailureReactionDelay);
	wait(waitUntilHealthy(self));
	wait(self->addSubsetComplete.getFuture());
	TraceEvent("DDRemovingBadTeams", self->distributorId).detail("Primary", self->primary);
	for(auto it : self->badTeams) {
		it->tracker.cancel();
	}
	self->badTeams.clear();
	return Void();
}

bool isCorrectDC(DDTeamCollection* self, TCServerInfo* server) {
	return (self->includedDCs.empty() ||
	        std::find(self->includedDCs.begin(), self->includedDCs.end(), server->lastKnownInterface.locality.dcId()) !=
	            self->includedDCs.end());
}

ACTOR Future<Void> removeWrongStoreType(DDTeamCollection* self) {
	// Wait for storage servers to initialize its storeType
	wait(delay(SERVER_KNOBS->DD_REMOVE_STORE_ENGINE_DELAY));

	state Future<Void> fisServerRemoved = Never();

	TraceEvent("WrongStoreTypeRemoverStart", self->distributorId).detail("Servers", self->server_info.size());
	loop {
		// Removing a server here when DD is not healthy may lead to rare failure scenarios, for example,
		// the server with wrong storeType is shutting down while this actor marks it as to-be-removed.
		// In addition, removing servers cause extra data movement, which should be done while a cluster is healthy
		wait(waitUntilHealthy(self));

		bool foundSSToRemove = false;

		for (auto& server : self->server_info) {
			if (!server.second->isCorrectStoreType(self->configuration.storageServerStoreType)) {
				// Server may be removed due to failure while the wrongStoreTypeToRemove is sent to the
				// storageServerTracker. This race may cause the server to be removed before react to
				// wrongStoreTypeToRemove
				server.second->wrongStoreTypeToRemove.set(true);
				foundSSToRemove = true;
				TraceEvent("WrongStoreTypeRemover", self->distributorId)
				    .detail("Server", server.first)
				    .detail("StoreType", server.second->storeType)
				    .detail("ConfiguredStoreType", self->configuration.storageServerStoreType);
				break;
			}
		}

		if (!foundSSToRemove) {
			break;
		}
	}

	return Void();
}

ACTOR Future<Void> machineTeamRemover(DDTeamCollection* self) {
	state int numMachineTeamRemoved = 0;
	loop {
		// In case the machineTeamRemover cause problems in production, we can disable it
		if (SERVER_KNOBS->TR_FLAG_DISABLE_MACHINE_TEAM_REMOVER) {
			return Void(); // Directly return Void()
		}

		// To avoid removing machine teams too fast, which is unlikely happen though
		wait( delay(SERVER_KNOBS->TR_REMOVE_MACHINE_TEAM_DELAY, TaskPriority::DataDistribution) );

		wait(waitUntilHealthy(self, SERVER_KNOBS->TR_REMOVE_SERVER_TEAM_EXTRA_DELAY));
		// Wait for the badTeamRemover() to avoid the potential race between adding the bad team (add the team tracker)
		// and remove bad team (cancel the team tracker).
		wait(self->badTeamRemover);

		state int healthyMachineCount = self->calculateHealthyMachineCount();
		// Check if all machines are healthy, if not, we wait for 1 second and loop back.
		// Eventually, all machines will become healthy.
		if (healthyMachineCount != self->machine_info.size()) {
			continue;
		}

		// From this point, all machine teams and server teams should be healthy, because we wait above
		// until processingUnhealthy is done, and all machines are healthy

		// Sanity check all machine teams are healthy
		//		int currentHealthyMTCount = self->getHealthyMachineTeamCount();
		//		if (currentHealthyMTCount != self->machineTeams.size()) {
		//			TraceEvent(SevError, "InvalidAssumption")
		//			    .detail("HealthyMachineCount", healthyMachineCount)
		//			    .detail("Machines", self->machine_info.size())
		//			    .detail("CurrentHealthyMTCount", currentHealthyMTCount)
		//			    .detail("MachineTeams", self->machineTeams.size());
		//			self->traceAllInfo(true);
		//		}

		// In most cases, all machine teams should be healthy teams at this point.
		int desiredMachineTeams = SERVER_KNOBS->DESIRED_TEAMS_PER_SERVER * healthyMachineCount;
		int totalMTCount = self->machineTeams.size();
		// Pick the machine team to remove. After release-6.2 version,
		// we remove the machine team with most machine teams, the same logic as serverTeamRemover
		std::pair<Reference<TCMachineTeamInfo>, int> foundMTInfo = SERVER_KNOBS->TR_FLAG_REMOVE_MT_WITH_MOST_TEAMS
		                                                               ? self->getMachineTeamWithMostMachineTeams()
		                                                               : self->getMachineTeamWithLeastProcessTeams();

		if (totalMTCount > desiredMachineTeams && foundMTInfo.first.isValid()) {
			Reference<TCMachineTeamInfo> mt = foundMTInfo.first;
			int minNumProcessTeams = foundMTInfo.second;
			ASSERT(mt.isValid());

			// Pick one process team, and mark it as a bad team
			// Remove the machine by removing its process team one by one
			Reference<TCTeamInfo> team;
			int teamIndex = 0;
			for (teamIndex = 0; teamIndex < mt->serverTeams.size(); ++teamIndex) {
				team = mt->serverTeams[teamIndex];
				ASSERT(team->machineTeam->machineIDs == mt->machineIDs); // Sanity check

				// Check if a server will have 0 team after the team is removed
				for (auto& s : team->getServers()) {
					if (s->teams.size() == 0) {
						TraceEvent(SevError, "TeamRemoverTooAggressive")
						    .detail("Server", s->id)
						    .detail("Team", team->getServerIDsStr());
						self->traceAllInfo(true);
					}
				}

				// The team will be marked as a bad team
				bool foundTeam = self->removeTeam(team);
				ASSERT(foundTeam == true);
				// removeTeam() has side effect of swapping the last element to the current pos
				// in the serverTeams vector in the machine team.
				--teamIndex;
				self->addTeam(team->getServers(), true, true);
				TEST(true);
			}

			self->doBuildTeams = true;

			if (self->badTeamRemover.isReady()) {
				self->badTeamRemover = removeBadTeams(self);
				self->addActor.send(self->badTeamRemover);
			}

			TraceEvent("MachineTeamRemover", self->distributorId)
			    .detail("MachineTeamToRemove", mt->getMachineIDsStr())
			    .detail("NumProcessTeamsOnTheMachineTeam", minNumProcessTeams)
			    .detail("CurrentMachineTeams", self->machineTeams.size())
			    .detail("DesiredMachineTeams", desiredMachineTeams);

			// Remove the machine team
			bool foundRemovedMachineTeam = self->removeMachineTeam(mt);
			// When we remove the last server team on a machine team in removeTeam(), we also remove the machine team
			// This is needed for removeTeam() functoin.
			// So here the removeMachineTeam() should not find the machine team
			ASSERT(foundRemovedMachineTeam);
			numMachineTeamRemoved++;
		} else {
			if (numMachineTeamRemoved > 0) {
				// Only trace the information when we remove a machine team
				TraceEvent("TeamRemoverDone")
				    .detail("HealthyMachines", healthyMachineCount)
				    // .detail("CurrentHealthyMachineTeams", currentHealthyMTCount)
				    .detail("CurrentMachineTeams", self->machineTeams.size())
				    .detail("DesiredMachineTeams", desiredMachineTeams)
				    .detail("NumMachineTeamsRemoved", numMachineTeamRemoved);
				self->traceTeamCollectionInfo();
				numMachineTeamRemoved = 0; //Reset the counter to avoid keep printing the message
			}
		}
	}
}

// Remove the server team whose members have the most number of process teams
// until the total number of server teams is no larger than the desired number
ACTOR Future<Void> serverTeamRemover(DDTeamCollection* self) {
	state int numServerTeamRemoved = 0;
	loop {
		// In case the serverTeamRemover cause problems in production, we can disable it
		if (SERVER_KNOBS->TR_FLAG_DISABLE_SERVER_TEAM_REMOVER) {
			return Void(); // Directly return Void()
		}

		double removeServerTeamDelay = SERVER_KNOBS->TR_REMOVE_SERVER_TEAM_DELAY;
		if (g_network->isSimulated()) {
			// Speed up the team remover in simulation; otherwise,
			// it may time out because we need to remove hundreds of teams
			removeServerTeamDelay = removeServerTeamDelay / 100;
		}
		// To avoid removing server teams too fast, which is unlikely happen though
		wait(delay(removeServerTeamDelay, TaskPriority::DataDistribution));

		wait(waitUntilHealthy(self, SERVER_KNOBS->TR_REMOVE_SERVER_TEAM_EXTRA_DELAY));
		// Wait for the badTeamRemover() to avoid the potential race between
		// adding the bad team (add the team tracker) and remove bad team (cancel the team tracker).
		wait(self->badTeamRemover);

		// From this point, all server teams should be healthy, because we wait above
		// until processingUnhealthy is done, and all machines are healthy
		int desiredServerTeams = SERVER_KNOBS->DESIRED_TEAMS_PER_SERVER * self->server_info.size();
		int totalSTCount = self->teams.size();
		// Pick the server team whose members are on the most number of server teams, and mark it undesired
		std::pair<Reference<TCTeamInfo>, int> foundSTInfo = self->getServerTeamWithMostProcessTeams();

		if (totalSTCount > desiredServerTeams && foundSTInfo.first.isValid()) {
			ASSERT(foundSTInfo.first.isValid());
			Reference<TCTeamInfo> st = foundSTInfo.first;
			int maxNumProcessTeams = foundSTInfo.second;
			ASSERT(st.isValid());
			// The team will be marked as a bad team
			bool foundTeam = self->removeTeam(st);
			ASSERT(foundTeam == true);
			self->addTeam(st->getServers(), true, true);
			TEST(true);

			self->doBuildTeams = true;

			if (self->badTeamRemover.isReady()) {
				self->badTeamRemover = removeBadTeams(self);
				self->addActor.send(self->badTeamRemover);
			}

			TraceEvent("ServerTeamRemover", self->distributorId)
			    .detail("ServerTeamToRemove", st->getServerIDsStr())
			    .detail("NumProcessTeamsOnTheServerTeam", maxNumProcessTeams)
			    .detail("CurrentServerTeams", self->teams.size())
			    .detail("DesiredServerTeams", desiredServerTeams);

			numServerTeamRemoved++;
		} else {
			if (numServerTeamRemoved > 0) {
				// Only trace the information when we remove a machine team
				TraceEvent("ServerTeamRemoverDone", self->distributorId)
				    .detail("CurrentServerTeams", self->teams.size())
				    .detail("DesiredServerTeams", desiredServerTeams)
				    .detail("NumServerTeamRemoved", numServerTeamRemoved);
				self->traceTeamCollectionInfo();
				numServerTeamRemoved = 0; //Reset the counter to avoid keep printing the message
			}
		}
	}
}

bool teamContainsFailedServer(DDTeamCollection* self, Reference<TCTeamInfo> team) {
	auto ssis = team->getLastKnownServerInterfaces();
	for (const auto &ssi : ssis) {
		AddressExclusion addr(ssi.address().ip, ssi.address().port);
		AddressExclusion ipaddr(ssi.address().ip);
		if (self->excludedServers.get(addr) == DDTeamCollection::Status::FAILED ||
		    self->excludedServers.get(ipaddr) == DDTeamCollection::Status::FAILED) {
			return true;
		}
		if(ssi.secondaryAddress().present()) {
			AddressExclusion saddr(ssi.secondaryAddress().get().ip, ssi.secondaryAddress().get().port);
			AddressExclusion sipaddr(ssi.secondaryAddress().get().ip);
			if (self->excludedServers.get(saddr) == DDTeamCollection::Status::FAILED ||
				self->excludedServers.get(sipaddr) == DDTeamCollection::Status::FAILED) {
				return true;
			}
		}
	}
	return false;
}

// Track a team and issue RelocateShards when the level of degradation changes
// A badTeam can be unhealthy or just a redundantTeam removed by machineTeamRemover() or serverTeamRemover()
ACTOR Future<Void> teamTracker(DDTeamCollection* self, Reference<TCTeamInfo> team, bool badTeam, bool redundantTeam) {
	state int lastServersLeft = team->size();
	state bool lastAnyUndesired = false;
	state bool logTeamEvents = g_network->isSimulated() || !badTeam || team->size() <= self->configuration.storageTeamSize;
	state bool lastReady = false;
	state bool lastHealthy;
	state bool lastOptimal;
	state bool lastWrongConfiguration = team->isWrongConfiguration();

	state bool lastZeroHealthy = self->zeroHealthyTeams->get();
	state bool firstCheck = true;

	if(logTeamEvents) {
		TraceEvent("TeamTrackerStarting", self->distributorId).detail("Reason", "Initial wait complete (sc)").detail("Team", team->getDesc());
	}
	self->priority_teams[team->getPriority()]++;

	try {
		loop {
			if(logTeamEvents) {
				TraceEvent("TeamHealthChangeDetected", self->distributorId)
					.detail("Team", team->getDesc())
					.detail("Primary", self->primary)
					.detail("IsReady", self->initialFailureReactionDelay.isReady());
				self->traceTeamCollectionInfo();
			}
			// Check if the number of degraded machines has changed
			state vector<Future<Void>> change;
			bool anyUndesired = false;
			bool anyWrongConfiguration = false;
			int serversLeft = 0;

			for (const UID& uid : team->getServerIDs()) {
				change.push_back( self->server_status.onChange( uid ) );
				auto& status = self->server_status.get(uid);
				if (!status.isFailed) {
					serversLeft++;
				}
				if (status.isUndesired) {
					anyUndesired = true;
				}
				if (status.isWrongConfiguration) {
					anyWrongConfiguration = true;
				}
			}

			if(serversLeft == 0) {
				logTeamEvents = true;
			}

			// Failed server should not trigger DD if SS failures are set to be ignored
			if (!badTeam && self->healthyZone.get().present() && (self->healthyZone.get().get() == ignoreSSFailuresZoneString)) {
				ASSERT_WE_THINK(serversLeft == self->configuration.storageTeamSize);
			}

			if( !self->initialFailureReactionDelay.isReady() ) {
				change.push_back( self->initialFailureReactionDelay );
			}
			change.push_back( self->zeroHealthyTeams->onChange() );

			bool healthy = !badTeam && !anyUndesired && serversLeft == self->configuration.storageTeamSize;
			team->setHealthy( healthy );	// Unhealthy teams won't be chosen by bestTeam
			bool optimal = team->isOptimal() && healthy;
			bool containsFailed = teamContainsFailedServer(self, team);
			bool recheck = !healthy && (lastReady != self->initialFailureReactionDelay.isReady() || (lastZeroHealthy && !self->zeroHealthyTeams->get()) || containsFailed);
			// TraceEvent("TeamHealthChangeDetected", self->distributorId)
			//     .detail("Team", team->getDesc())
			//     .detail("ServersLeft", serversLeft)
			//     .detail("LastServersLeft", lastServersLeft)
			//     .detail("AnyUndesired", anyUndesired)
			//     .detail("LastAnyUndesired", lastAnyUndesired)
			//     .detail("AnyWrongConfiguration", anyWrongConfiguration)
			//     .detail("LastWrongConfiguration", lastWrongConfiguration)
			//     .detail("Recheck", recheck)
			//     .detail("BadTeam", badTeam)
			//     .detail("LastZeroHealthy", lastZeroHealthy)
			//     .detail("ZeroHealthyTeam", self->zeroHealthyTeams->get());

			lastReady = self->initialFailureReactionDelay.isReady();
			lastZeroHealthy = self->zeroHealthyTeams->get();

			if (firstCheck) {
				firstCheck = false;
				if (healthy) {
					self->healthyTeamCount++;
					self->zeroHealthyTeams->set(false);
				}
				lastHealthy = healthy;

				if (optimal) {
					self->optimalTeamCount++;
					self->zeroOptimalTeams.set(false);
				}
				lastOptimal = optimal;
			}

			if (serversLeft != lastServersLeft || anyUndesired != lastAnyUndesired ||
			    anyWrongConfiguration != lastWrongConfiguration || recheck) { // NOTE: do not check wrongSize
				if(logTeamEvents) {
					TraceEvent("TeamHealthChanged", self->distributorId)
						.detail("Team", team->getDesc()).detail("ServersLeft", serversLeft)
						.detail("LastServersLeft", lastServersLeft).detail("ContainsUndesiredServer", anyUndesired)
						.detail("HealthyTeamsCount", self->healthyTeamCount).detail("IsWrongConfiguration", anyWrongConfiguration);
				}

				team->setWrongConfiguration( anyWrongConfiguration );

				if( optimal != lastOptimal ) {
					lastOptimal = optimal;
					self->optimalTeamCount += optimal ? 1 : -1;

					ASSERT( self->optimalTeamCount >= 0 );
					self->zeroOptimalTeams.set(self->optimalTeamCount == 0);
				}

				if( lastHealthy != healthy ) {
					lastHealthy = healthy;
					// Update healthy team count when the team healthy changes
					self->healthyTeamCount += healthy ? 1 : -1;

					ASSERT( self->healthyTeamCount >= 0 );
					self->zeroHealthyTeams->set(self->healthyTeamCount == 0);

					if( self->healthyTeamCount == 0 ) {
						TraceEvent(SevWarn, "ZeroTeamsHealthySignalling", self->distributorId)
							.detail("SignallingTeam", team->getDesc())
							.detail("Primary", self->primary);
					}

					if(logTeamEvents) {
						TraceEvent("TeamHealthDifference", self->distributorId)
							.detail("Team", team->getDesc())
							.detail("LastOptimal", lastOptimal)
							.detail("LastHealthy", lastHealthy)
							.detail("Optimal", optimal)
							.detail("OptimalTeamCount", self->optimalTeamCount);
					}
				}

				lastServersLeft = serversLeft;
				lastAnyUndesired = anyUndesired;
				lastWrongConfiguration = anyWrongConfiguration;

				state int lastPriority = team->getPriority();
				if(team->size() == 0) {
					team->setPriority( SERVER_KNOBS->PRIORITY_POPULATE_REGION );
				} else if( serversLeft < self->configuration.storageTeamSize ) {
					if( serversLeft == 0 )
						team->setPriority( SERVER_KNOBS->PRIORITY_TEAM_0_LEFT );
					else if( serversLeft == 1 )
						team->setPriority( SERVER_KNOBS->PRIORITY_TEAM_1_LEFT );
					else if( serversLeft == 2 )
						team->setPriority( SERVER_KNOBS->PRIORITY_TEAM_2_LEFT );
					else
						team->setPriority( SERVER_KNOBS->PRIORITY_TEAM_UNHEALTHY );
				}
				else if ( badTeam || anyWrongConfiguration ) {
					if ( redundantTeam ) {
						team->setPriority( SERVER_KNOBS->PRIORITY_TEAM_REDUNDANT );
					} else {
						team->setPriority( SERVER_KNOBS->PRIORITY_TEAM_UNHEALTHY );
					}
				}
				else if( anyUndesired ) {
					team->setPriority( SERVER_KNOBS->PRIORITY_TEAM_CONTAINS_UNDESIRED_SERVER );
				} else {
					team->setPriority( SERVER_KNOBS->PRIORITY_TEAM_HEALTHY );
				}

				if(lastPriority != team->getPriority()) {
					self->priority_teams[lastPriority]--;
					self->priority_teams[team->getPriority()]++;
				}

				if(logTeamEvents) {
					TraceEvent("TeamPriorityChange", self->distributorId).detail("Priority", team->getPriority())
					.detail("Info", team->getDesc()).detail("ZeroHealthyTeams", self->zeroHealthyTeams->get());
				}

				lastZeroHealthy = self->zeroHealthyTeams->get(); //set this again in case it changed from this teams health changing
				if ((self->initialFailureReactionDelay.isReady() && !self->zeroHealthyTeams->get()) || containsFailed) {
					vector<KeyRange> shards = self->shardsAffectedByTeamFailure->getShardsFor( ShardsAffectedByTeamFailure::Team(team->getServerIDs(), self->primary) );

					for(int i=0; i<shards.size(); i++) {
						// Make it high priority to move keys off failed server or else RelocateShards may never be addressed
						int maxPriority = containsFailed ? SERVER_KNOBS->PRIORITY_TEAM_FAILED : team->getPriority();
						// The shard split/merge and DD rebooting may make a shard mapped to multiple teams,
						// so we need to recalculate the shard's priority
						if (maxPriority < SERVER_KNOBS->PRIORITY_TEAM_FAILED) {
							std::pair<vector<ShardsAffectedByTeamFailure::Team>,
							          vector<ShardsAffectedByTeamFailure::Team>>
							    teams = self->shardsAffectedByTeamFailure->getTeamsFor(shards[i]);
							for( int j=0; j < teams.first.size()+teams.second.size(); j++) {
								// t is the team in primary DC or the remote DC
								auto& t = j < teams.first.size() ? teams.first[j] : teams.second[j-teams.first.size()];
								if( !t.servers.size() ) {
									maxPriority = std::max( maxPriority, SERVER_KNOBS->PRIORITY_POPULATE_REGION );
									break;
								}

								auto tc = self->teamCollections[t.primary ? 0 : 1];
								if (tc == nullptr) {
									// teamTracker only works when all teamCollections are valid.
									// Always check if all teamCollections are valid, and throw error if any
									// teamCollection has been destructed, because the teamTracker can be triggered
									// after a DDTeamCollection was destroyed and before the other DDTeamCollection is
									// destroyed. Do not throw actor_cancelled() because flow treat it differently.
									throw dd_cancelled();
								}
								ASSERT(tc->primary == t.primary);
								// tc->traceAllInfo();
								if( tc->server_info.count( t.servers[0] ) ) {
									auto& info = tc->server_info[t.servers[0]];

									bool found = false;
									for( int k = 0; k < info->teams.size(); k++ ) {
										if( info->teams[k]->getServerIDs() == t.servers ) {
											maxPriority = std::max( maxPriority, info->teams[k]->getPriority() );
											found = true;

											break;
										}
									}

									//If we cannot find the team, it could be a bad team so assume unhealthy priority
									if(!found) {
										// If the input team (in function parameters) is a redundant team, found will be
										// false We want to differentiate the redundant_team from unhealthy_team in
										// terms of relocate priority
										maxPriority =
										    std::max<int>(maxPriority, redundantTeam ? SERVER_KNOBS->PRIORITY_TEAM_REDUNDANT
										                                             : SERVER_KNOBS->PRIORITY_TEAM_UNHEALTHY);
									}
								} else {
									TEST(true); // A removed server is still associated with a team in
									            // ShardsAffectedByTeamFailure
								}
							}
						}

						RelocateShard rs;
						rs.keys = shards[i];
						rs.priority = maxPriority;

						self->output.send(rs);
						TraceEvent("SendRelocateToDDQueue", self->distributorId)
						    .suppressFor(1.0)
						    .detail("Primary", self->primary)
						    .detail("Team", team->getDesc())
						    .detail("KeyBegin", rs.keys.begin)
						    .detail("KeyEnd", rs.keys.end)
						    .detail("Priority", rs.priority)
						    .detail("TeamFailedMachines", team->size() - serversLeft)
						    .detail("TeamOKMachines", serversLeft);
					}
				} else {
					if(logTeamEvents) {
						TraceEvent("TeamHealthNotReady", self->distributorId).detail("HealthyTeamCount", self->healthyTeamCount);
					}
				}
			}

			// Wait for any of the machines to change status
			wait( quorum( change, 1 ) );
			wait( yield() );
		}
	} catch(Error& e) {
		if(logTeamEvents) {
			TraceEvent("TeamTrackerStopping", self->distributorId)
			    .detail("Primary", self->primary)
			    .detail("Team", team->getDesc())
			    .detail("Priority", team->getPriority());
		}
		self->priority_teams[team->getPriority()]--;
		if (team->isHealthy()) {
			self->healthyTeamCount--;
			ASSERT( self->healthyTeamCount >= 0 );

			if( self->healthyTeamCount == 0 ) {
				TraceEvent(SevWarn, "ZeroTeamsHealthySignalling", self->distributorId)
				    .detail("Primary", self->primary)
				    .detail("SignallingTeam", team->getDesc());
				self->zeroHealthyTeams->set(true);
			}
		}
		if (lastOptimal) {
			self->optimalTeamCount--;
			ASSERT( self->optimalTeamCount >= 0 );
			self->zeroOptimalTeams.set(self->optimalTeamCount == 0);
		}
		throw;
	}
}

ACTOR Future<Void> trackExcludedServers( DDTeamCollection* self ) {
	// Fetch the list of excluded servers
	state ReadYourWritesTransaction tr(self->cx);
	loop {
		try {
			tr.setOption(FDBTransactionOptions::ACCESS_SYSTEM_KEYS);
			state Future<Standalone<RangeResultRef>> fresultsExclude =
			    tr.getRange(excludedServersKeys, CLIENT_KNOBS->TOO_MANY);
			state Future<Standalone<RangeResultRef>> fresultsFailed =
			    tr.getRange(failedServersKeys, CLIENT_KNOBS->TOO_MANY);
			wait(success(fresultsExclude) && success(fresultsFailed));

			Standalone<RangeResultRef> excludedResults = fresultsExclude.get();
			ASSERT(!excludedResults.more && excludedResults.size() < CLIENT_KNOBS->TOO_MANY);

			Standalone<RangeResultRef> failedResults = fresultsFailed.get();
			ASSERT(!failedResults.more && failedResults.size() < CLIENT_KNOBS->TOO_MANY);

			std::set<AddressExclusion> excluded;
			std::set<AddressExclusion> failed;
			for (const auto& r : excludedResults) {
				AddressExclusion addr = decodeExcludedServersKey(r.key);
				if (addr.isValid()) {
					excluded.insert(addr);
				}
			}
			for (const auto& r : failedResults) {
				AddressExclusion addr = decodeFailedServersKey(r.key);
				if (addr.isValid()) {
					failed.insert(addr);
				}
			}

			// Reset and reassign self->excludedServers based on excluded, but we only
			// want to trigger entries that are different
			// Do not retrigger and double-overwrite failed servers
			auto old = self->excludedServers.getKeys();
			for (const auto& o : old) {
				if (!excluded.count(o) && !failed.count(o)) {
					self->excludedServers.set(o, DDTeamCollection::Status::NONE);
				}
			}
			for (const auto& n : excluded) {
				if (!failed.count(n)) {
					self->excludedServers.set(n, DDTeamCollection::Status::EXCLUDED);
				}
			}

			for (const auto& f : failed) {
				self->excludedServers.set(f, DDTeamCollection::Status::FAILED);
			}

			TraceEvent("DDExcludedServersChanged", self->distributorId)
			    .detail("RowsExcluded", excludedResults.size())
			    .detail("RowsFailed", failedResults.size());

			self->restartRecruiting.trigger();
			state Future<Void> watchFuture = tr.watch(excludedServersVersionKey) || tr.watch(failedServersVersionKey);
			wait(tr.commit());
			wait(watchFuture);
			tr.reset();
		} catch (Error& e) {
			wait(tr.onError(e));
		}
	}
}

ACTOR Future<vector<std::pair<StorageServerInterface, ProcessClass>>> getServerListAndProcessClasses( Transaction *tr ) {
	state Future<vector<ProcessData>> workers = getWorkers(tr);
	state Future<Standalone<RangeResultRef>> serverList = tr->getRange( serverListKeys, CLIENT_KNOBS->TOO_MANY );
	wait( success(workers) && success(serverList) );
	ASSERT( !serverList.get().more && serverList.get().size() < CLIENT_KNOBS->TOO_MANY );

	std::map<Optional<Standalone<StringRef>>, ProcessData> id_data;
	for( int i = 0; i < workers.get().size(); i++ )
		id_data[workers.get()[i].locality.processId()] = workers.get()[i];

	vector<std::pair<StorageServerInterface, ProcessClass>> results;
	for( int i = 0; i < serverList.get().size(); i++ ) {
		auto ssi = decodeServerListValue( serverList.get()[i].value );
		results.push_back( std::make_pair(ssi, id_data[ssi.locality.processId()].processClass) );
	}

	return results;
}

// The serverList system keyspace keeps the StorageServerInterface for each serverID. Storage server's storeType
// and serverID are decided by the server's filename. By parsing storage server file's filename on each disk, process on
// each machine creates the TCServer with the correct serverID and StorageServerInterface.
ACTOR Future<Void> waitServerListChange( DDTeamCollection* self, FutureStream<Void> serverRemoved ) {
	state Future<Void> checkSignal = delay(SERVER_KNOBS->SERVER_LIST_DELAY, TaskPriority::DataDistributionLaunch);
	state Future<vector<std::pair<StorageServerInterface, ProcessClass>>> serverListAndProcessClasses = Never();
	state bool isFetchingResults = false;
	state Transaction tr(self->cx);
	loop {
		try {
			choose {
				when( wait( checkSignal ) ) {
					checkSignal = Never();
					isFetchingResults = true;
					serverListAndProcessClasses = getServerListAndProcessClasses(&tr);
				}
				when( vector<std::pair<StorageServerInterface, ProcessClass>> results = wait( serverListAndProcessClasses ) ) {
					serverListAndProcessClasses = Never();
					isFetchingResults = false;

					for( int i = 0; i < results.size(); i++ ) {
						UID serverId = results[i].first.id();
						StorageServerInterface const& ssi = results[i].first;
						ProcessClass const& processClass = results[i].second;
						if (!self->shouldHandleServer(ssi)) {
							continue;
						}
						else if( self->server_info.count( serverId ) ) {
							auto& serverInfo = self->server_info[ serverId ];
							if (ssi.getValue.getEndpoint() != serverInfo->lastKnownInterface.getValue.getEndpoint() || processClass != serverInfo->lastKnownClass.classType()) {
								Promise<std::pair<StorageServerInterface, ProcessClass>> currentInterfaceChanged = serverInfo->interfaceChanged;
								serverInfo->interfaceChanged = Promise<std::pair<StorageServerInterface, ProcessClass>>();
								serverInfo->onInterfaceChanged = Future<std::pair<StorageServerInterface, ProcessClass>>( serverInfo->interfaceChanged.getFuture() );
								currentInterfaceChanged.send( std::make_pair(ssi,processClass) );
							}
						} else if( !self->recruitingIds.count(ssi.id()) ) {
							self->addServer( ssi, processClass, self->serverTrackerErrorOut, tr.getReadVersion().get() );
							self->doBuildTeams = true;
						}
					}

					tr = Transaction(self->cx);
					checkSignal = delay(SERVER_KNOBS->SERVER_LIST_DELAY, TaskPriority::DataDistributionLaunch);
				}
				when( waitNext( serverRemoved ) ) {
					if( isFetchingResults ) {
						tr = Transaction(self->cx);
						serverListAndProcessClasses = getServerListAndProcessClasses(&tr);
					}
				}
			}
		} catch(Error& e) {
			wait( tr.onError(e) );
			serverListAndProcessClasses = Never();
			isFetchingResults = false;
			checkSignal = Void();
		}
	}
}

ACTOR Future<Void> waitHealthyZoneChange( DDTeamCollection* self ) {
	state ReadYourWritesTransaction tr(self->cx);
	loop {
		try {
			tr.setOption(FDBTransactionOptions::READ_SYSTEM_KEYS);
			tr.setOption(FDBTransactionOptions::LOCK_AWARE);
			Optional<Value> val = wait(tr.get(healthyZoneKey));
			state Future<Void> healthyZoneTimeout = Never();
			if(val.present()) {
				auto p = decodeHealthyZoneValue(val.get());
				if (p.first == ignoreSSFailuresZoneString) {
					// healthyZone is now overloaded for DD diabling purpose, which does not timeout
					TraceEvent("DataDistributionDisabledForStorageServerFailuresStart", self->distributorId);
					healthyZoneTimeout = Never();
				} else if (p.second > tr.getReadVersion().get()) {
					double timeoutSeconds = (p.second - tr.getReadVersion().get())/(double)SERVER_KNOBS->VERSIONS_PER_SECOND;
					healthyZoneTimeout = delay(timeoutSeconds, TaskPriority::DataDistribution);
					if(self->healthyZone.get() != p.first) {
						TraceEvent("MaintenanceZoneStart", self->distributorId).detail("ZoneID", printable(p.first)).detail("EndVersion", p.second).detail("Duration", timeoutSeconds);
						self->healthyZone.set(p.first);
					}
				} else if (self->healthyZone.get().present()) {
					// maintenance hits timeout
					TraceEvent("MaintenanceZoneEndTimeout", self->distributorId);
					self->healthyZone.set(Optional<Key>());
				}
			} else if(self->healthyZone.get().present()) {
				// `healthyZone` has been cleared
				if (self->healthyZone.get().get() == ignoreSSFailuresZoneString) {
					TraceEvent("DataDistributionDisabledForStorageServerFailuresEnd", self->distributorId);
				} else {
					TraceEvent("MaintenanceZoneEndManualClear", self->distributorId);
				}
				self->healthyZone.set(Optional<Key>());
			}

			state Future<Void> watchFuture = tr.watch(healthyZoneKey);
			wait(tr.commit());
			wait(watchFuture || healthyZoneTimeout);
			tr.reset();
		} catch(Error& e) {
			wait( tr.onError(e) );
		}
	}
}

ACTOR Future<Void> serverMetricsPolling( TCServerInfo *server ) {
	state double lastUpdate = now();
	loop {
		wait( updateServerMetrics( server ) );
		wait( delayUntil( lastUpdate + SERVER_KNOBS->STORAGE_METRICS_POLLING_DELAY + SERVER_KNOBS->STORAGE_METRICS_RANDOM_DELAY * deterministicRandom()->random01(), TaskPriority::DataDistributionLaunch ) );
		lastUpdate = now();
	}
}

// Set the server's storeType; Error is catched by the caller
ACTOR Future<Void> keyValueStoreTypeTracker(DDTeamCollection* self, TCServerInfo* server) {
	// Update server's storeType, especially when it was created
	state KeyValueStoreType type =
	    wait(brokenPromiseToNever(server->lastKnownInterface.getKeyValueStoreType.getReplyWithTaskID<KeyValueStoreType>(
	        TaskPriority::DataDistribution)));
	server->storeType = type;

	if (type != self->configuration.storageServerStoreType) {
		if (self->wrongStoreTypeRemover.isReady()) {
			self->wrongStoreTypeRemover = removeWrongStoreType(self);
			self->addActor.send(self->wrongStoreTypeRemover);
		}
	}

	return Never();
}

ACTOR Future<Void> waitForAllDataRemoved( Database cx, UID serverID, Version addedVersion, DDTeamCollection* teams ) {
	state Transaction tr(cx);
	loop {
		try {
			tr.setOption(FDBTransactionOptions::PRIORITY_SYSTEM_IMMEDIATE);
			Version ver = wait( tr.getReadVersion() );

			//we cannot remove a server immediately after adding it, because a perfectly timed master recovery could cause us to not store the mutations sent to the short lived storage server.
			if(ver > addedVersion + SERVER_KNOBS->MAX_READ_TRANSACTION_LIFE_VERSIONS) {
				bool canRemove = wait( canRemoveStorageServer( &tr, serverID ) );
				// TraceEvent("WaitForAllDataRemoved")
				//     .detail("Server", serverID)
				//     .detail("CanRemove", canRemove)
				//     .detail("Shards", teams->shardsAffectedByTeamFailure->getNumberOfShards(serverID));
				ASSERT(teams->shardsAffectedByTeamFailure->getNumberOfShards(serverID) >= 0);
				if (canRemove && teams->shardsAffectedByTeamFailure->getNumberOfShards(serverID) == 0) {
					return Void();
				}
			}

			// Wait for any change to the serverKeys for this server
			wait( delay(SERVER_KNOBS->ALL_DATA_REMOVED_DELAY, TaskPriority::DataDistribution) );
			tr.reset();
		} catch (Error& e) {
			wait( tr.onError(e) );
		}
	}
}

ACTOR Future<Void> storageServerFailureTracker(DDTeamCollection* self, TCServerInfo* server, Database cx,
                                               ServerStatus* status, Version addedVersion) {
	state StorageServerInterface interf = server->lastKnownInterface;
	state int targetTeamNumPerServer = (SERVER_KNOBS->DESIRED_TEAMS_PER_SERVER * (self->configuration.storageTeamSize + 1)) / 2;
	loop {
		state bool inHealthyZone = false; // healthChanged actor will be Never() if this flag is true
		if (self->healthyZone.get().present()) {
			if (interf.locality.zoneId() == self->healthyZone.get()) {
				status->isFailed = false;
				inHealthyZone = true;
			} else if (self->healthyZone.get().get() == ignoreSSFailuresZoneString) {
				// Ignore all SS failures
				status->isFailed = false;
				inHealthyZone = true;
				TraceEvent("SSFailureTracker", self->distributorId)
				    .suppressFor(1.0)
				    .detail("IgnoredFailure", "BeforeChooseWhen")
				    .detail("ServerID", interf.id())
				    .detail("Status", status->toString());
			}
		}

		if( self->server_status.get(interf.id()).initialized ) {
			bool unhealthy = self->server_status.get(interf.id()).isUnhealthy();
			if(unhealthy && !status->isUnhealthy()) {
				self->unhealthyServers--;
			}
			if(!unhealthy && status->isUnhealthy()) {
				self->unhealthyServers++;
			}
		} else if(status->isUnhealthy()) {
			self->unhealthyServers++;
		}

		self->server_status.set( interf.id(), *status );
		if (status->isFailed) {
			self->restartRecruiting.trigger();
		}

		Future<Void> healthChanged = Never();
		if(status->isFailed) {
			ASSERT(!inHealthyZone);
			healthChanged = IFailureMonitor::failureMonitor().onStateEqual( interf.waitFailure.getEndpoint(), FailureStatus(false));
		} else if(!inHealthyZone) {
			healthChanged = waitFailureClientStrict(interf.waitFailure, SERVER_KNOBS->DATA_DISTRIBUTION_FAILURE_REACTION_TIME, TaskPriority::DataDistribution);
		}
		choose {
			when ( wait(healthChanged) ) {
				status->isFailed = !status->isFailed;
				if(!status->isFailed && (server->teams.size() < targetTeamNumPerServer || self->lastBuildTeamsFailed)) {
					self->doBuildTeams = true;
				}
				if (status->isFailed && self->healthyZone.get().present()) {
					if (self->healthyZone.get().get() == ignoreSSFailuresZoneString) {
						// Ignore the failed storage server
						TraceEvent("SSFailureTracker", self->distributorId)
						    .detail("IgnoredFailure", "InsideChooseWhen")
						    .detail("ServerID", interf.id())
						    .detail("Status", status->toString());
						status->isFailed = false;
					} else if (self->clearHealthyZoneFuture.isReady()) {
						self->clearHealthyZoneFuture = clearHealthyZone(self->cx);
						TraceEvent("MaintenanceZoneCleared", self->distributorId);
						self->healthyZone.set(Optional<Key>());
					}
				}

				// TraceEvent("StatusMapChange", self->distributorId)
				//     .detail("ServerID", interf.id())
				//     .detail("Status", status->toString())
				//     .detail("Available",
				//             IFailureMonitor::failureMonitor().getState(interf.waitFailure.getEndpoint()).isAvailable());
			}
			when ( wait( status->isUnhealthy() ? waitForAllDataRemoved(cx, interf.id(), addedVersion, self) : Never() ) ) { break; }
			when ( wait( self->healthyZone.onChange() ) ) {}
		}
	}

	return Void(); // Don't ignore failures
}

// Check the status of a storage server.
// Apply all requirements to the server and mark it as excluded if it fails to satisfies these requirements
ACTOR Future<Void> storageServerTracker(
    DDTeamCollection* self, Database cx,
    TCServerInfo* server, // This actor is owned by this TCServerInfo, point to server_info[id]
    Promise<Void> errorOut, Version addedVersion) {
	state Future<Void> failureTracker;
	state ServerStatus status( false, false, server->lastKnownInterface.locality );
	state bool lastIsUnhealthy = false;
	state Future<Void> metricsTracker = serverMetricsPolling( server );

	state Future<std::pair<StorageServerInterface, ProcessClass>> interfaceChanged = server->onInterfaceChanged;

	state Future<Void> storeTypeTracker = keyValueStoreTypeTracker(self, server);
	state bool hasWrongDC = !isCorrectDC(self, server);
	state bool hasInvalidLocality =
	    !self->isValidLocality(self->configuration.storagePolicy, server->lastKnownInterface.locality);
	state int targetTeamNumPerServer = (SERVER_KNOBS->DESIRED_TEAMS_PER_SERVER * (self->configuration.storageTeamSize + 1)) / 2;

	try {
		loop {
			status.isUndesired = !self->disableFailingLaggingServers.get() && server->ssVersionTooFarBehind.get();
			status.isWrongConfiguration = false;
			hasWrongDC = !isCorrectDC(self, server);
			hasInvalidLocality =
			    !self->isValidLocality(self->configuration.storagePolicy, server->lastKnownInterface.locality);

			// If there is any other server on this exact NetworkAddress, this server is undesired and will eventually
			// be eliminated. This samAddress checking must be redo whenever the server's state (e.g., storeType,
			// dcLocation, interface) is changed.
			state std::vector<Future<Void>> otherChanges;
			std::vector<Promise<Void>> wakeUpTrackers;
			for(const auto& i : self->server_info) {
				if (i.second.getPtr() != server && i.second->lastKnownInterface.address() == server->lastKnownInterface.address()) {
					auto& statusInfo = self->server_status.get( i.first );
					TraceEvent("SameAddress", self->distributorId)
						.detail("Failed", statusInfo.isFailed)
						.detail("Undesired", statusInfo.isUndesired)
						.detail("Server", server->id).detail("OtherServer", i.second->id)
						.detail("Address", server->lastKnownInterface.address())
						.detail("NumShards", self->shardsAffectedByTeamFailure->getNumberOfShards(server->id))
						.detail("OtherNumShards", self->shardsAffectedByTeamFailure->getNumberOfShards(i.second->id))
						.detail("OtherHealthy", !self->server_status.get( i.second->id ).isUnhealthy());
					// wait for the server's ip to be changed
					otherChanges.push_back(self->server_status.onChange(i.second->id));
					if (!self->server_status.get(i.second->id).isUnhealthy()) {
						if(self->shardsAffectedByTeamFailure->getNumberOfShards(i.second->id) >= self->shardsAffectedByTeamFailure->getNumberOfShards(server->id))
						{
							TraceEvent(SevWarn, "UndesiredStorageServer", self->distributorId)
								.detail("Server", server->id)
								.detail("Address", server->lastKnownInterface.address())
								.detail("OtherServer", i.second->id)
								.detail("NumShards", self->shardsAffectedByTeamFailure->getNumberOfShards(server->id))
								.detail("OtherNumShards", self->shardsAffectedByTeamFailure->getNumberOfShards(i.second->id));

							status.isUndesired = true;
						}
						else
							wakeUpTrackers.push_back(i.second->wakeUpTracker);
					}
				}
			}

			for(auto& p : wakeUpTrackers) {
				if( !p.isSet() )
					p.send(Void());
			}

			if( server->lastKnownClass.machineClassFitness( ProcessClass::Storage ) > ProcessClass::UnsetFit ) {
				// NOTE: Should not use self->healthyTeamCount > 0 in if statement, which will cause status bouncing between
				// healthy and unhealthy and result in OOM (See PR#2228).

				if (self->optimalTeamCount > 0) {
					TraceEvent(SevWarn, "UndesiredStorageServer", self->distributorId)
					    .detail("Server", server->id)
					    .detail("OptimalTeamCount", self->optimalTeamCount)
					    .detail("Fitness", server->lastKnownClass.machineClassFitness(ProcessClass::Storage));
					status.isUndesired = true;
				}
				otherChanges.push_back( self->zeroOptimalTeams.onChange() );
			}

			//If this storage server has the wrong key-value store type, then mark it undesired so it will be replaced with a server having the correct type
			if (hasWrongDC || hasInvalidLocality) {
				TraceEvent(SevWarn, "UndesiredDCOrLocality", self->distributorId)
				    .detail("Server", server->id)
				    .detail("WrongDC", hasWrongDC)
				    .detail("InvalidLocality", hasInvalidLocality);
				status.isUndesired = true;
				status.isWrongConfiguration = true;
			}
			if (server->wrongStoreTypeToRemove.get()) {
				TraceEvent(SevWarn, "WrongStoreTypeToRemove", self->distributorId)
				    .detail("Server", server->id)
				    .detail("StoreType", "?");
				status.isUndesired = true;
				status.isWrongConfiguration = true;
			}

			// If the storage server is in the excluded servers list, it is undesired
			NetworkAddress a = server->lastKnownInterface.address();
			AddressExclusion worstAddr( a.ip, a.port );
			DDTeamCollection::Status worstStatus = self->excludedServers.get( worstAddr );
			otherChanges.push_back( self->excludedServers.onChange( worstAddr ) );

			for(int i = 0; i < 3; i++) {
				if(i > 0 && !server->lastKnownInterface.secondaryAddress().present()) {
					break;
				}
				AddressExclusion testAddr;
				if(i == 0) testAddr = AddressExclusion(a.ip);
				else if(i == 1) testAddr = AddressExclusion(server->lastKnownInterface.secondaryAddress().get().ip, server->lastKnownInterface.secondaryAddress().get().port);
				else if(i == 2) testAddr = AddressExclusion(server->lastKnownInterface.secondaryAddress().get().ip);
				DDTeamCollection::Status testStatus = self->excludedServers.get(testAddr);
				if(testStatus > worstStatus) {
					worstStatus = testStatus;
					worstAddr = testAddr;
				}
				otherChanges.push_back( self->excludedServers.onChange( testAddr ) );
			}

			if (worstStatus != DDTeamCollection::Status::NONE) {
				TraceEvent(SevWarn, "UndesiredStorageServer", self->distributorId)
					.detail("Server", server->id)
					.detail("Excluded", worstAddr.toString());
				status.isUndesired = true;
				status.isWrongConfiguration = true;
				if (worstStatus == DDTeamCollection::Status::FAILED) {
					TraceEvent(SevWarn, "FailedServerRemoveKeys", self->distributorId)
						.detail("Server", server->id)
						.detail("Excluded", worstAddr.toString());
					wait(removeKeysFromFailedServer(cx, server->id, self->lock));
					if (BUGGIFY) wait(delay(5.0));
					self->shardsAffectedByTeamFailure->eraseServer(server->id);
				}
			}

			failureTracker = storageServerFailureTracker(self, server, cx, &status, addedVersion);
			//We need to recruit new storage servers if the key value store type has changed
			if (hasWrongDC || hasInvalidLocality || server->wrongStoreTypeToRemove.get()) {
				self->restartRecruiting.trigger();
			}


			if (lastIsUnhealthy && !status.isUnhealthy() &&
			    ( server->teams.size() < targetTeamNumPerServer || self->lastBuildTeamsFailed)) {
				self->doBuildTeams = true;
				self->restartTeamBuilder.trigger(); // This does not trigger building teams if there exist healthy teams
			}
			lastIsUnhealthy = status.isUnhealthy();

			state bool recordTeamCollectionInfo = false;
			choose {
				when(wait(failureTracker)) {
					// The server is failed AND all data has been removed from it, so permanently remove it.
					TraceEvent("StatusMapChange", self->distributorId).detail("ServerID", server->id).detail("Status", "Removing");

					if(server->updated.canBeSet()) {
						server->updated.send(Void());
					}

					// Remove server from FF/serverList
					wait( removeStorageServer( cx, server->id, self->lock ) );

					TraceEvent("StatusMapChange", self->distributorId).detail("ServerID", server->id).detail("Status", "Removed");
					// Sets removeSignal (alerting dataDistributionTeamCollection to remove the storage server from its own data structures)
					server->removed.send( Void() );
					self->removedServers.send( server->id );
					return Void();
				}
				when( std::pair<StorageServerInterface, ProcessClass> newInterface = wait( interfaceChanged ) ) {
					bool restartRecruiting =  newInterface.first.waitFailure.getEndpoint().getPrimaryAddress() != server->lastKnownInterface.waitFailure.getEndpoint().getPrimaryAddress();
					bool localityChanged = server->lastKnownInterface.locality != newInterface.first.locality;
					bool machineLocalityChanged = server->lastKnownInterface.locality.zoneId().get() !=
					                              newInterface.first.locality.zoneId().get();
					TraceEvent("StorageServerInterfaceChanged", self->distributorId)
					    .detail("ServerID", server->id)
					    .detail("NewWaitFailureToken", newInterface.first.waitFailure.getEndpoint().token)
					    .detail("OldWaitFailureToken", server->lastKnownInterface.waitFailure.getEndpoint().token)
					    .detail("LocalityChanged", localityChanged)
					    .detail("MachineLocalityChanged", machineLocalityChanged);

					server->lastKnownInterface = newInterface.first;
					server->lastKnownClass = newInterface.second;
					if (localityChanged) {
						TEST(true); // Server locality changed

						// The locality change of a server will affect machine teams related to the server if
						// the server's machine locality is changed
						if (machineLocalityChanged) {
							// First handle the impact on the machine of the server on the old locality
							Reference<TCMachineInfo> machine = server->machine;
							ASSERT(machine->serversOnMachine.size() >= 1);
							if (machine->serversOnMachine.size() == 1) {
								// When server is the last server on the machine,
								// remove the machine and the related machine team
								self->removeMachine(machine);
								server->machine = Reference<TCMachineInfo>();
							} else {
								// we remove the server from the machine, and
								// update locality entry for the machine and the global machineLocalityMap
								int serverIndex = -1;
								for (int i = 0; i < machine->serversOnMachine.size(); ++i) {
									if (machine->serversOnMachine[i].getPtr() == server) {
										// NOTE: now the machine's locality is wrong. Need update it whenever uses it.
										serverIndex = i;
										machine->serversOnMachine[i] = machine->serversOnMachine.back();
										machine->serversOnMachine.pop_back();
										break; // Invariant: server only appear on the machine once
									}
								}
								ASSERT(serverIndex != -1);
								// NOTE: we do not update the machine's locality map even when
								// its representative server is changed.
							}

							// Second handle the impact on the destination machine where the server's new locality is;
							// If the destination machine is new, create one; otherwise, add server to an existing one
							// Update server's machine reference to the destination machine
							Reference<TCMachineInfo> destMachine =
							    self->checkAndCreateMachine(self->server_info[server->id]);
							ASSERT(destMachine.isValid());
						}

						// Ensure the server's server team belong to a machine team, and
						// Get the newBadTeams due to the locality change
						vector<Reference<TCTeamInfo>> newBadTeams;
						for (auto& serverTeam : server->teams) {
							if (!self->satisfiesPolicy(serverTeam->getServers())) {
								newBadTeams.push_back(serverTeam);
								continue;
							}
							if (machineLocalityChanged) {
								Reference<TCMachineTeamInfo> machineTeam = self->checkAndCreateMachineTeam(serverTeam);
								ASSERT(machineTeam.isValid());
								serverTeam->machineTeam = machineTeam;
							}
						}

						server->inDesiredDC =
						    (self->includedDCs.empty() ||
						     std::find(self->includedDCs.begin(), self->includedDCs.end(),
						               server->lastKnownInterface.locality.dcId()) != self->includedDCs.end());
						self->resetLocalitySet();

						bool addedNewBadTeam = false;
						for(auto it : newBadTeams) {
							if( self->removeTeam(it) ) {
								self->addTeam(it->getServers(), true);
								addedNewBadTeam = true;
							}
						}
						if(addedNewBadTeam && self->badTeamRemover.isReady()) {
							TEST(true); // Server locality change created bad teams
							self->doBuildTeams = true;
							self->badTeamRemover = removeBadTeams(self);
							self->addActor.send(self->badTeamRemover);
							// The team number changes, so we need to update the team number info
							// self->traceTeamCollectionInfo();
							recordTeamCollectionInfo = true;
						}
						// The locality change of the server will invalid the server's old teams,
						// so we need to rebuild teams for the server
						self->doBuildTeams = true;
					}

					interfaceChanged = server->onInterfaceChanged;
					// Old failureTracker for the old interface will be actorCancelled since the handler of the old
					// actor now points to the new failure monitor actor.
					status = ServerStatus( status.isFailed, status.isUndesired, server->lastKnownInterface.locality );

					// self->traceTeamCollectionInfo();
					recordTeamCollectionInfo = true;
					// Restart the storeTracker for the new interface. This will cancel the previous
					// keyValueStoreTypeTracker
					storeTypeTracker = keyValueStoreTypeTracker(self, server);
					hasWrongDC = !isCorrectDC(self, server);
					hasInvalidLocality =
					    !self->isValidLocality(self->configuration.storagePolicy, server->lastKnownInterface.locality);
					self->restartTeamBuilder.trigger();

					if(restartRecruiting)
						self->restartRecruiting.trigger();
				}
				when( wait( otherChanges.empty() ? Never() : quorum( otherChanges, 1 ) ) ) {
					TraceEvent("SameAddressChangedStatus", self->distributorId).detail("ServerID", server->id);
				}
				when(wait(server->wrongStoreTypeToRemove.onChange())) {
					TraceEvent("UndesiredStorageServerTriggered", self->distributorId)
					    .detail("Server", server->id)
					    .detail("StoreType", server->storeType)
					    .detail("ConfigStoreType", self->configuration.storageServerStoreType)
					    .detail("WrongStoreTypeRemoved", server->wrongStoreTypeToRemove.get());
				}
				when( wait( server->wakeUpTracker.getFuture() ) ) {
					server->wakeUpTracker = Promise<Void>();
				}
				when(wait(storeTypeTracker)) {}
				when(wait(server->ssVersionTooFarBehind.onChange())) { }
				when(wait(self->disableFailingLaggingServers.onChange())) { }
			}

			if (recordTeamCollectionInfo) {
				self->traceTeamCollectionInfo();
			}
		}
	} catch( Error &e ) {
		if (e.code() != error_code_actor_cancelled && errorOut.canBeSet())
			errorOut.sendError(e);
		TraceEvent("StorageServerTrackerCancelled", self->distributorId)
		    .suppressFor(1.0)
		    .detail("Primary", self->primary)
		    .detail("Server", server->id);
		throw;
	}
}

//Monitor whether or not storage servers are being recruited.  If so, then a database cannot be considered quiet
ACTOR Future<Void> monitorStorageServerRecruitment(DDTeamCollection* self) {
	state bool recruiting = false;
	TraceEvent("StorageServerRecruitment", self->distributorId)
	    .detail("State", "Idle")
	    .trackLatest("StorageServerRecruitment_" + self->distributorId.toString());
	loop {
		if( !recruiting ) {
			while(self->recruitingStream.get() == 0) {
				wait( self->recruitingStream.onChange() );
			}
			TraceEvent("StorageServerRecruitment", self->distributorId)
				.detail("State", "Recruiting")
				.trackLatest("StorageServerRecruitment_" + self->distributorId.toString());
			recruiting = true;
		} else {
			loop {
				choose {
					when( wait( self->recruitingStream.onChange() ) ) {}
					when( wait( self->recruitingStream.get() == 0 ? delay(SERVER_KNOBS->RECRUITMENT_IDLE_DELAY, TaskPriority::DataDistribution) : Future<Void>(Never()) ) ) { break; }
				}
			}
			TraceEvent("StorageServerRecruitment", self->distributorId)
				.detail("State", "Idle")
				.trackLatest("StorageServerRecruitment_" + self->distributorId.toString());
			recruiting = false;
		}
	}
}

ACTOR Future<Void> checkAndRemoveInvalidLocalityAddr(DDTeamCollection* self) {
	state double start = now();
	state bool hasCorrectedLocality = false;

	loop {
		try {
			wait(delay(SERVER_KNOBS->DD_CHECK_INVALID_LOCALITY_DELAY, TaskPriority::DataDistribution));

			// Because worker's processId can be changed when its locality is changed, we cannot watch on the old
			// processId; This actor is inactive most time, so iterating all workers incurs little performance overhead.
			state vector<ProcessData> workers = wait(getWorkers(self->cx));
			state std::set<AddressExclusion> existingAddrs;
			for (int i = 0; i < workers.size(); i++) {
				const ProcessData& workerData = workers[i];
				AddressExclusion addr(workerData.address.ip, workerData.address.port);
				existingAddrs.insert(addr);
				if (self->invalidLocalityAddr.count(addr) &&
				    self->isValidLocality(self->configuration.storagePolicy, workerData.locality)) {
					// The locality info on the addr has been corrected
					self->invalidLocalityAddr.erase(addr);
					hasCorrectedLocality = true;
					TraceEvent("InvalidLocalityCorrected").detail("Addr", addr.toString());
				}
			}

			wait(yield(TaskPriority::DataDistribution));

			// In case system operator permanently excludes workers on the address with invalid locality
			for (auto addr = self->invalidLocalityAddr.begin(); addr != self->invalidLocalityAddr.end();) {
				if (!existingAddrs.count(*addr)) {
					// The address no longer has a worker
					addr = self->invalidLocalityAddr.erase(addr);
					hasCorrectedLocality = true;
					TraceEvent("InvalidLocalityNoLongerExists").detail("Addr", addr->toString());
				} else {
					++addr;
				}
			}

			if (hasCorrectedLocality) {
				// Recruit on address who locality has been corrected
				self->restartRecruiting.trigger();
				hasCorrectedLocality = false;
			}

			if (self->invalidLocalityAddr.empty()) {
				break;
			}

			if (now() - start > 300) { // Report warning if invalid locality is not corrected within 300 seconds
				// The incorrect locality info has not been properly corrected in a reasonable time
				TraceEvent(SevWarn, "PersistentInvalidLocality").detail("Addresses", self->invalidLocalityAddr.size());
				start = now();
			}
		} catch (Error& e) {
			TraceEvent("CheckAndRemoveInvalidLocalityAddrRetry", self->distributorId).detail("Error", e.what());
		}
	}

	return Void();
}

int numExistingSSOnAddr(DDTeamCollection* self, const AddressExclusion& addr) {
	int numExistingSS = 0;
	for (auto& server : self->server_info) {
		const NetworkAddress& netAddr = server.second->lastKnownInterface.stableAddress();
		AddressExclusion usedAddr(netAddr.ip, netAddr.port);
		if (usedAddr == addr) {
			++numExistingSS;
		}
	}

	return numExistingSS;
}

ACTOR Future<Void> initializeStorage(DDTeamCollection* self, RecruitStorageReply candidateWorker) {
	// SOMEDAY: Cluster controller waits for availability, retry quickly if a server's Locality changes
	self->recruitingStream.set(self->recruitingStream.get() + 1);

	const NetworkAddress& netAddr = candidateWorker.worker.stableAddress();
	AddressExclusion workerAddr(netAddr.ip, netAddr.port);
	if (numExistingSSOnAddr(self, workerAddr) <= 2 &&
	    self->recruitingLocalities.find(candidateWorker.worker.stableAddress()) == self->recruitingLocalities.end()) {
		// Only allow at most 2 storage servers on an address, because
		// too many storage server on the same address (i.e., process) can cause OOM.
		// Ask the candidateWorker to initialize a SS only if the worker does not have a pending request
		state UID interfaceId = deterministicRandom()->randomUniqueID();
		InitializeStorageRequest isr;
		isr.storeType = self->configuration.storageServerStoreType;
		isr.seedTag = invalidTag;
		isr.reqId = deterministicRandom()->randomUniqueID();
		isr.interfaceId = interfaceId;

		TraceEvent("DDRecruiting")
		    .detail("Primary", self->primary)
		    .detail("State", "Sending request to worker")
		    .detail("WorkerID", candidateWorker.worker.id())
		    .detail("WorkerLocality", candidateWorker.worker.locality.toString())
		    .detail("Interf", interfaceId)
		    .detail("Addr", candidateWorker.worker.address())
		    .detail("RecruitingStream", self->recruitingStream.get());

		self->recruitingIds.insert(interfaceId);
		self->recruitingLocalities.insert(candidateWorker.worker.stableAddress());
		state ErrorOr<InitializeStorageReply> newServer =
		    wait(candidateWorker.worker.storage.tryGetReply(isr, TaskPriority::DataDistribution));
		if (newServer.isError()) {
			TraceEvent(SevWarn, "DDRecruitmentError").error(newServer.getError());
			if (!newServer.isError(error_code_recruitment_failed) &&
			    !newServer.isError(error_code_request_maybe_delivered))
				throw newServer.getError();
			wait(delay(SERVER_KNOBS->STORAGE_RECRUITMENT_DELAY, TaskPriority::DataDistribution));
		}
		self->recruitingIds.erase(interfaceId);
		self->recruitingLocalities.erase(candidateWorker.worker.stableAddress());

		TraceEvent("DDRecruiting")
		    .detail("Primary", self->primary)
		    .detail("State", "Finished request")
		    .detail("WorkerID", candidateWorker.worker.id())
		    .detail("WorkerLocality", candidateWorker.worker.locality.toString())
		    .detail("Interf", interfaceId)
		    .detail("Addr", candidateWorker.worker.address())
		    .detail("RecruitingStream", self->recruitingStream.get());

		if (newServer.present()) {
			if (!self->server_info.count(newServer.get().interf.id()))
				self->addServer(newServer.get().interf, candidateWorker.processClass, self->serverTrackerErrorOut,
				                newServer.get().addedVersion);
			else
				TraceEvent(SevWarn, "DDRecruitmentError").detail("Reason", "Server ID already recruited");

			self->doBuildTeams = true;
		}
	}

	self->recruitingStream.set(self->recruitingStream.get() - 1);
	self->restartRecruiting.trigger();

	return Void();
}

// Recruit a worker as a storage server
ACTOR Future<Void> storageRecruiter( DDTeamCollection* self, Reference<AsyncVar<struct ServerDBInfo>> db ) {
	state Future<RecruitStorageReply> fCandidateWorker;
	state RecruitStorageRequest lastRequest;
	state bool hasHealthyTeam;
	state std::map<AddressExclusion, int> numSSPerAddr;
	loop {
		try {
			numSSPerAddr.clear();
			hasHealthyTeam = (self->healthyTeamCount != 0);
			RecruitStorageRequest rsr;
			std::set<AddressExclusion> exclusions;
			for(auto s = self->server_info.begin(); s != self->server_info.end(); ++s) {
				auto serverStatus = self->server_status.get( s->second->lastKnownInterface.id() );
				if( serverStatus.excludeOnRecruit() ) {
					TraceEvent(SevDebug, "DDRecruitExcl1")
					    .detail("Primary", self->primary)
					    .detail("Excluding", s->second->lastKnownInterface.address());
					auto addr = s->second->lastKnownInterface.stableAddress();
					AddressExclusion addrExcl(addr.ip, addr.port);
					exclusions.insert(addrExcl);
					numSSPerAddr[addrExcl]++; // increase from 0
				}
			}
			for(auto addr : self->recruitingLocalities) {
				exclusions.insert( AddressExclusion(addr.ip, addr.port));
			}

			auto excl = self->excludedServers.getKeys();
			for(const auto& s : excl) {
				if (self->excludedServers.get(s) != DDTeamCollection::Status::NONE) {
					TraceEvent(SevDebug, "DDRecruitExcl2")
					    .detail("Primary", self->primary)
					    .detail("Excluding", s.toString());
					exclusions.insert( s );
				}
			}

			// Exclude workers that have invalid locality
			for (auto& addr : self->invalidLocalityAddr) {
				TraceEvent(SevDebug, "DDRecruitExclInvalidAddr").detail("Excluding", addr.toString());
				exclusions.insert(addr);
			}

			rsr.criticalRecruitment = self->healthyTeamCount == 0;
			for(auto it : exclusions) {
				rsr.excludeAddresses.push_back(it);
			}

			rsr.includeDCs = self->includedDCs;

			TraceEvent(rsr.criticalRecruitment ? SevWarn : SevInfo, "DDRecruiting")
			    .detail("Primary", self->primary)
			    .detail("State", "Sending request to CC")
			    .detail("Exclusions", rsr.excludeAddresses.size())
			    .detail("Critical", rsr.criticalRecruitment)
			    .detail("IncludedDCsSize", rsr.includeDCs.size());

			if( rsr.criticalRecruitment ) {
				TraceEvent(SevWarn, "DDRecruitingEmergency", self->distributorId).detail("Primary", self->primary);
			}

			if(!fCandidateWorker.isValid() || fCandidateWorker.isReady() || rsr.excludeAddresses != lastRequest.excludeAddresses || rsr.criticalRecruitment != lastRequest.criticalRecruitment) {
				lastRequest = rsr;
				fCandidateWorker = brokenPromiseToNever( db->get().clusterInterface.recruitStorage.getReply( rsr, TaskPriority::DataDistribution ) );
			}

			choose {
				when( RecruitStorageReply candidateWorker = wait( fCandidateWorker ) ) {
					AddressExclusion candidateSSAddr(candidateWorker.worker.stableAddress().ip,
					                                 candidateWorker.worker.stableAddress().port);
					int numExistingSS = numSSPerAddr[candidateSSAddr];
					if (numExistingSS >= 2) {
						TraceEvent(SevWarnAlways, "StorageRecruiterTooManySSOnSameAddr", self->distributorId)
						    .detail("Primary", self->primary)
						    .detail("Addr", candidateSSAddr.toString())
						    .detail("NumExistingSS", numExistingSS);
					}
					self->addActor.send(initializeStorage(self, candidateWorker));
				}
				when( wait( db->onChange() ) ) { // SOMEDAY: only if clusterInterface changes?
					fCandidateWorker = Future<RecruitStorageReply>();
				}
				when(wait(self->restartRecruiting.onTrigger())) {}
			}
			wait( delay(FLOW_KNOBS->PREVENT_FAST_SPIN_DELAY, TaskPriority::DataDistribution) );
		} catch( Error &e ) {
			if(e.code() != error_code_timed_out) {
				throw;
			}
			TEST(true); //Storage recruitment timed out
		}
	}
}

ACTOR Future<Void> updateReplicasKey(DDTeamCollection* self, Optional<Key> dcId) {
	std::vector<Future<Void>> serverUpdates;

	for(auto& it : self->server_info) {
		serverUpdates.push_back(it.second->updated.getFuture());
	}

	wait(self->initialFailureReactionDelay && waitForAll(serverUpdates));
	wait(waitUntilHealthy(self));
	TraceEvent("DDUpdatingReplicas", self->distributorId)
	    .detail("Primary", self->primary)
	    .detail("DcId", dcId)
	    .detail("Replicas", self->configuration.storageTeamSize);
	state Transaction tr(self->cx);
	loop {
		try {
			Optional<Value> val = wait( tr.get(datacenterReplicasKeyFor(dcId)) );
			state int oldReplicas = val.present() ? decodeDatacenterReplicasValue(val.get()) : 0;
			if(oldReplicas == self->configuration.storageTeamSize) {
				TraceEvent("DDUpdatedAlready", self->distributorId)
				    .detail("Primary", self->primary)
				    .detail("DcId", dcId)
				    .detail("Replicas", self->configuration.storageTeamSize);
				return Void();
			}
			if(oldReplicas < self->configuration.storageTeamSize) {
				tr.set(rebootWhenDurableKey, StringRef());
			}
			tr.set(datacenterReplicasKeyFor(dcId), datacenterReplicasValue(self->configuration.storageTeamSize));
			wait( tr.commit() );
			TraceEvent("DDUpdatedReplicas", self->distributorId)
			    .detail("Primary", self->primary)
			    .detail("DcId", dcId)
			    .detail("Replicas", self->configuration.storageTeamSize)
			    .detail("OldReplicas", oldReplicas);
			return Void();
		} catch( Error &e ) {
			wait( tr.onError(e) );
		}
	}
}

ACTOR Future<Void> serverGetTeamRequests(TeamCollectionInterface tci, DDTeamCollection* self) {
	loop {
		GetTeamRequest req = waitNext(tci.getTeam.getFuture());
		self->addActor.send( self->getTeam( self, req ) );
	}
}

ACTOR Future<Void> remoteRecovered( Reference<AsyncVar<struct ServerDBInfo>> db ) {
	TraceEvent("DDTrackerStarting");
	while ( db->get().recoveryState < RecoveryState::ALL_LOGS_RECRUITED ) {
		TraceEvent("DDTrackerStarting").detail("RecoveryState", (int)db->get().recoveryState);
		wait( db->onChange() );
	}
	return Void();
}

ACTOR Future<Void> monitorHealthyTeams( DDTeamCollection* self ) {
	TraceEvent("DDMonitorHealthyTeamsStart").detail("ZeroHealthyTeams", self->zeroHealthyTeams->get());
	loop choose {
		when ( wait(self->zeroHealthyTeams->get() ? delay(SERVER_KNOBS->DD_ZERO_HEALTHY_TEAM_DELAY, TaskPriority::DataDistribution) : Never()) ) {
			self->doBuildTeams = true;
			wait( DDTeamCollection::checkBuildTeams(self) );
		}
		when ( wait(self->zeroHealthyTeams->onChange()) ) {}
	}
}

// Keep track of servers and teams -- serves requests for getRandomTeam
ACTOR Future<Void> dataDistributionTeamCollection(
	Reference<DDTeamCollection> teamCollection,
	Reference<InitialDataDistribution> initData,
	TeamCollectionInterface tci,
	Reference<AsyncVar<struct ServerDBInfo>> db)
{
	state DDTeamCollection* self = teamCollection.getPtr();
	state Future<Void> loggingTrigger = Void();
	state PromiseStream<Void> serverRemoved;
	state Future<Void> error = actorCollection( self->addActor.getFuture() );

	try {
		wait( DDTeamCollection::init( self, initData ) );
		initData = Reference<InitialDataDistribution>();
		self->addActor.send(serverGetTeamRequests(tci, self));

		TraceEvent("DDTeamCollectionBegin", self->distributorId).detail("Primary", self->primary);
		wait( self->readyToStart || error );
		TraceEvent("DDTeamCollectionReadyToStart", self->distributorId).detail("Primary", self->primary);

		// removeBadTeams() does not always run. We may need to restart the actor when needed.
		// So we need the badTeamRemover variable to check if the actor is ready.
		if(self->badTeamRemover.isReady()) {
			self->badTeamRemover = removeBadTeams(self);
			self->addActor.send(self->badTeamRemover);
		}

		self->addActor.send(machineTeamRemover(self));
		self->addActor.send(serverTeamRemover(self));

		if (self->wrongStoreTypeRemover.isReady()) {
			self->wrongStoreTypeRemover = removeWrongStoreType(self);
			self->addActor.send(self->wrongStoreTypeRemover);
		}

		self->traceTeamCollectionInfo();

		if(self->includedDCs.size()) {
			//start this actor before any potential recruitments can happen
			self->addActor.send(updateReplicasKey(self, self->includedDCs[0]));
		}

		// The following actors (e.g. storageRecruiter) do not need to be assigned to a variable because
		// they are always running.
		self->addActor.send(storageRecruiter( self, db ));
		self->addActor.send(monitorStorageServerRecruitment( self ));
		self->addActor.send(waitServerListChange( self, serverRemoved.getFuture() ));
		self->addActor.send(trackExcludedServers( self ));
		self->addActor.send(monitorHealthyTeams( self ));
		self->addActor.send(waitHealthyZoneChange( self ));

		// SOMEDAY: Monitor FF/serverList for (new) servers that aren't in allServers and add or remove them

		loop choose {
			when( UID removedServer = waitNext( self->removedServers.getFuture() ) ) {
				TEST(true);  // Storage server removed from database
				self->removeServer(removedServer);
				serverRemoved.send( Void() );

				self->restartRecruiting.trigger();
			}
			when( wait( self->zeroHealthyTeams->onChange() ) ) {
				if(self->zeroHealthyTeams->get()) {
					self->restartRecruiting.trigger();
					self->noHealthyTeams();
				}
			}
			when( wait( loggingTrigger ) ) {
				int highestPriority = 0;
				for(auto it : self->priority_teams) {
					if(it.second > 0) {
						highestPriority = std::max(highestPriority, it.first);
					}
				}

				TraceEvent("TotalDataInFlight", self->distributorId)
				    .detail("Primary", self->primary)
				    .detail("TotalBytes", self->getDebugTotalDataInFlight())
				    .detail("UnhealthyServers", self->unhealthyServers)
				    .detail("ServerCount", self->server_info.size())
				    .detail("StorageTeamSize", self->configuration.storageTeamSize)
				    .detail("HighestPriority", highestPriority)
				    .trackLatest(self->primary ? "TotalDataInFlight" : "TotalDataInFlightRemote");
				loggingTrigger = delay( SERVER_KNOBS->DATA_DISTRIBUTION_LOGGING_INTERVAL, TaskPriority::FlushTrace );
			}
			when( wait( self->serverTrackerErrorOut.getFuture() ) ) {} // Propagate errors from storageServerTracker
			when( wait( error ) ) {}
		}
	} catch (Error& e) {
		if (e.code() != error_code_movekeys_conflict)
			TraceEvent(SevError, "DataDistributionTeamCollectionError", self->distributorId).error(e);
		throw e;
	}
}

ACTOR Future<Void> waitForDataDistributionEnabled( Database cx ) {
	state Transaction tr(cx);
	loop {
		wait(delay(SERVER_KNOBS->DD_ENABLED_CHECK_DELAY, TaskPriority::DataDistribution));

		try {
			Optional<Value> mode = wait( tr.get( dataDistributionModeKey ) );
			if (!mode.present() && isDDEnabled()) {
				TraceEvent("WaitForDDEnabledSucceeded");
				return Void();
			}
			if (mode.present()) {
				BinaryReader rd( mode.get(), Unversioned() );
				int m;
				rd >> m;
				TraceEvent(SevDebug, "WaitForDDEnabled")
					.detail("Mode", m)
					.detail("IsDDEnabled", isDDEnabled());
				if (m && isDDEnabled()) {
					TraceEvent("WaitForDDEnabledSucceeded");
					return Void();
				}
			}

			tr.reset();
		} catch (Error& e) {
			wait( tr.onError(e) );
		}
	}
}

ACTOR Future<bool> isDataDistributionEnabled( Database cx ) {
	state Transaction tr(cx);
	loop {
		try {
			Optional<Value> mode = wait( tr.get( dataDistributionModeKey ) );
			if (!mode.present() && isDDEnabled()) return true;
			if (mode.present()) {
				BinaryReader rd( mode.get(), Unversioned() );
				int m;
				rd >> m;
				if (m && isDDEnabled()) {
					TraceEvent(SevDebug, "IsDDEnabledSucceeded")
						.detail("Mode", m)
						.detail("IsDDEnabled", isDDEnabled());
					return true;
				}
			}
			// SOMEDAY: Write a wrapper in MoveKeys.actor.h
			Optional<Value> readVal = wait( tr.get( moveKeysLockOwnerKey ) );
			UID currentOwner = readVal.present() ? BinaryReader::fromStringRef<UID>(readVal.get(), Unversioned()) : UID();
			if( isDDEnabled() && (currentOwner != dataDistributionModeLock ) ) {
				TraceEvent(SevDebug, "IsDDEnabledSucceeded")
					.detail("CurrentOwner", currentOwner)
					.detail("DDModeLock", dataDistributionModeLock)
					.detail("IsDDEnabled", isDDEnabled());
				return true;
			}
			TraceEvent(SevDebug, "IsDDEnabledFailed")
				.detail("CurrentOwner", currentOwner)
				.detail("DDModeLock", dataDistributionModeLock)
				.detail("IsDDEnabled", isDDEnabled());
			return false;
		} catch (Error& e) {
			wait( tr.onError(e) );
		}
	}
}

//Ensures that the serverKeys key space is properly coalesced
//This method is only used for testing and is not implemented in a manner that is safe for large databases
ACTOR Future<Void> debugCheckCoalescing(Database cx) {
	state Transaction tr(cx);
	loop {
		try {
			state Standalone<RangeResultRef> serverList = wait(tr.getRange(serverListKeys, CLIENT_KNOBS->TOO_MANY));
			ASSERT( !serverList.more && serverList.size() < CLIENT_KNOBS->TOO_MANY);

			state int i;
			for(i = 0; i < serverList.size(); i++) {
				state UID id = decodeServerListValue(serverList[i].value).id();
				Standalone<RangeResultRef> ranges = wait(krmGetRanges(&tr, serverKeysPrefixFor(id), allKeys));
				ASSERT(ranges.end()[-1].key == allKeys.end);

				for(int j = 0; j < ranges.size() - 2; j++)
					if(ranges[j].value == ranges[j + 1].value)
						TraceEvent(SevError, "UncoalescedValues", id).detail("Key1", ranges[j].key).detail("Key2", ranges[j + 1].key).detail("Value", ranges[j].value);
			}

			TraceEvent("DoneCheckingCoalescing");
			return Void();
		}
		catch(Error &e){
			wait( tr.onError(e) );
		}
	}
}

static std::set<int> const& normalDDQueueErrors() {
	static std::set<int> s;
	if (s.empty()) {
		s.insert( error_code_movekeys_conflict );
		s.insert( error_code_broken_promise );
	}
	return s;
}

ACTOR Future<Void> pollMoveKeysLock( Database cx, MoveKeysLock lock ) {
	loop {
		wait(delay(SERVER_KNOBS->MOVEKEYS_LOCK_POLLING_DELAY));
		state Transaction tr(cx);
		loop {
			try {
				wait( checkMoveKeysLockReadOnly(&tr, lock) );
				break;
			} catch( Error &e ) {
				wait( tr.onError(e) );
			}
		}
	}
}

struct DataDistributorData : NonCopyable, ReferenceCounted<DataDistributorData> {
	Reference<AsyncVar<struct ServerDBInfo>> dbInfo;
	UID ddId;
	PromiseStream<Future<Void>> addActor;
	DDTeamCollection* teamCollection;

	DataDistributorData(Reference<AsyncVar<ServerDBInfo>> const& db, UID id)
	  : dbInfo(db), ddId(id), teamCollection(nullptr) {}
};

ACTOR Future<Void> monitorBatchLimitedTime(Reference<AsyncVar<ServerDBInfo>> db, double* lastLimited) {
	loop {
		wait( delay(SERVER_KNOBS->METRIC_UPDATE_RATE) );

<<<<<<< HEAD
		state Reference<GrvProxyInfo> grvProxies(new GrvProxyInfo(db->get().client.grvProxies));
=======
		state Reference<ProxyInfo> proxies(new ProxyInfo(db->get().client.proxies, false));
>>>>>>> 15dbfc0b

		choose {
			when (wait(db->onChange())) {}
			when (GetHealthMetricsReply reply = wait(grvProxies->size() ?
					basicLoadBalance(grvProxies, &GrvProxyInterface::getHealthMetrics, GetHealthMetricsRequest(false))
					: Never())) {
				if (reply.healthMetrics.batchLimited) {
					*lastLimited = now();
				}
			}
		}
	}
}

ACTOR Future<Void> dataDistribution(Reference<DataDistributorData> self, PromiseStream<GetMetricsListRequest> getShardMetricsList)
{
	state double lastLimited = 0;
	self->addActor.send( monitorBatchLimitedTime(self->dbInfo, &lastLimited) );

	state Database cx = openDBOnServer(self->dbInfo, TaskPriority::DataDistributionLaunch, true, true);
	cx->locationCacheSize = SERVER_KNOBS->DD_LOCATION_CACHE_SIZE;

	//cx->setOption( FDBDatabaseOptions::LOCATION_CACHE_SIZE, StringRef((uint8_t*) &SERVER_KNOBS->DD_LOCATION_CACHE_SIZE, 8) );
	//ASSERT( cx->locationCacheSize == SERVER_KNOBS->DD_LOCATION_CACHE_SIZE );

	//wait(debugCheckCoalescing(cx));
	state std::vector<Optional<Key>> primaryDcId;
	state std::vector<Optional<Key>> remoteDcIds;
	state DatabaseConfiguration configuration;
	state Reference<InitialDataDistribution> initData;
	state MoveKeysLock lock;
	state Reference<DDTeamCollection> primaryTeamCollection;
	state Reference<DDTeamCollection> remoteTeamCollection;
	loop {
		try {
			loop {
				TraceEvent("DDInitTakingMoveKeysLock", self->ddId);
				MoveKeysLock lock_ = wait( takeMoveKeysLock( cx, self->ddId ) );
				lock = lock_;
				TraceEvent("DDInitTookMoveKeysLock", self->ddId);

				DatabaseConfiguration configuration_ = wait( getDatabaseConfiguration(cx) );
				configuration = configuration_;
				primaryDcId.clear();
				remoteDcIds.clear();
				const std::vector<RegionInfo>& regions = configuration.regions;
				if ( configuration.regions.size() > 0 ) {
					primaryDcId.push_back( regions[0].dcId );
				}
				if ( configuration.regions.size() > 1 ) {
					remoteDcIds.push_back( regions[1].dcId );
				}

				TraceEvent("DDInitGotConfiguration", self->ddId).detail("Conf", configuration.toString());

				state Transaction tr(cx);
				loop {
					try {
						tr.setOption( FDBTransactionOptions::ACCESS_SYSTEM_KEYS );
						tr.setOption( FDBTransactionOptions::PRIORITY_SYSTEM_IMMEDIATE );

						Standalone<RangeResultRef> replicaKeys = wait(tr.getRange(datacenterReplicasKeys, CLIENT_KNOBS->TOO_MANY));

						for(auto& kv : replicaKeys) {
							auto dcId = decodeDatacenterReplicasKey(kv.key);
							auto replicas = decodeDatacenterReplicasValue(kv.value);
							if((primaryDcId.size() && primaryDcId[0] == dcId) || (remoteDcIds.size() && remoteDcIds[0] == dcId && configuration.usableRegions > 1)) {
								if(replicas > configuration.storageTeamSize) {
									tr.set(kv.key, datacenterReplicasValue(configuration.storageTeamSize));
								}
							} else {
								tr.clear(kv.key);
							}
						}

						wait(tr.commit());
						break;
					}
					catch(Error &e) {
						wait(tr.onError(e));
					}
				}

				TraceEvent("DDInitUpdatedReplicaKeys", self->ddId);
				Reference<InitialDataDistribution> initData_ = wait( getInitialDataDistribution(cx, self->ddId, lock, configuration.usableRegions > 1 ? remoteDcIds : std::vector<Optional<Key>>() ) );
				initData = initData_;
				if(initData->shards.size() > 1) {
					TraceEvent("DDInitGotInitialDD", self->ddId)
					    .detail("B", initData->shards.end()[-2].key)
					    .detail("E", initData->shards.end()[-1].key)
					    .detail("Src", describe(initData->shards.end()[-2].primarySrc))
					    .detail("Dest", describe(initData->shards.end()[-2].primaryDest))
					    .trackLatest("InitialDD");
				} else {
					TraceEvent("DDInitGotInitialDD", self->ddId).detail("B","").detail("E", "").detail("Src", "[no items]").detail("Dest", "[no items]").trackLatest("InitialDD");
				}

				if (initData->mode && isDDEnabled()) {
					// mode may be set true by system operator using fdbcli and isDDEnabled() set to true
					break;
				}
				TraceEvent("DataDistributionDisabled", self->ddId);

				TraceEvent("MovingData", self->ddId)
					.detail( "InFlight", 0 )
					.detail( "InQueue", 0 )
					.detail( "AverageShardSize", -1 )
					.detail( "UnhealthyRelocations", 0 )
					.detail( "HighestPriority", 0 )
					.detail( "BytesWritten", 0 )
					.detail( "PriorityRecoverMove", 0 )
					.detail( "PriorityRebalanceUnderutilizedTeam", 0 )
					.detail( "PriorityRebalannceOverutilizedTeam", 0)
					.detail( "PriorityTeamHealthy", 0 )
					.detail( "PriorityTeamContainsUndesiredServer", 0 )
					.detail( "PriorityTeamRedundant", 0 )
					.detail( "PriorityMergeShard", 0 )
					.detail( "PriorityTeamUnhealthy", 0 )
					.detail( "PriorityTeam2Left", 0 )
					.detail( "PriorityTeam1Left", 0 )
					.detail( "PriorityTeam0Left", 0 )
					.detail( "PrioritySplitShard", 0 )
					.trackLatest( "MovingData" );

				TraceEvent("TotalDataInFlight", self->ddId).detail("Primary", true).detail("TotalBytes", 0).detail("UnhealthyServers", 0).detail("HighestPriority", 0).trackLatest("TotalDataInFlight");
				TraceEvent("TotalDataInFlight", self->ddId).detail("Primary", false).detail("TotalBytes", 0).detail("UnhealthyServers", 0).detail("HighestPriority", configuration.usableRegions > 1 ? 0 : -1).trackLatest("TotalDataInFlightRemote");

				wait( waitForDataDistributionEnabled(cx) );
				TraceEvent("DataDistributionEnabled");
			}

			// When/If this assertion fails, Evan owes Ben a pat on the back for his foresight
			ASSERT(configuration.storageTeamSize > 0);

			state PromiseStream<RelocateShard> output;
			state PromiseStream<RelocateShard> input;
			state PromiseStream<Promise<int64_t>> getAverageShardBytes;
			state PromiseStream<GetMetricsRequest> getShardMetrics;
			state Reference<AsyncVar<bool>> processingUnhealthy( new AsyncVar<bool>(false) );
			state Promise<Void> readyToStart;
			state Reference<ShardsAffectedByTeamFailure> shardsAffectedByTeamFailure( new ShardsAffectedByTeamFailure );

			state int shard = 0;
			for (; shard < initData->shards.size() - 1; shard++) {
				KeyRangeRef keys = KeyRangeRef(initData->shards[shard].key, initData->shards[shard+1].key);
				shardsAffectedByTeamFailure->defineShard(keys);
				std::vector<ShardsAffectedByTeamFailure::Team> teams;
				teams.push_back(ShardsAffectedByTeamFailure::Team(initData->shards[shard].primarySrc, true));
				if (configuration.usableRegions > 1) {
					teams.push_back(ShardsAffectedByTeamFailure::Team(initData->shards[shard].remoteSrc, false));
				}
				if(g_network->isSimulated()) {
					TraceEvent("DDInitShard").detail("Keys", keys).detail("PrimarySrc", describe(initData->shards[shard].primarySrc)).detail("RemoteSrc", describe(initData->shards[shard].remoteSrc))
					.detail("PrimaryDest", describe(initData->shards[shard].primaryDest)).detail("RemoteDest", describe(initData->shards[shard].remoteDest));
				}

				shardsAffectedByTeamFailure->moveShard(keys, teams);
				if (initData->shards[shard].hasDest) {
					// This shard is already in flight.  Ideally we should use dest in ShardsAffectedByTeamFailure and
					// generate a dataDistributionRelocator directly in DataDistributionQueue to track it, but it's
					// easier to just (with low priority) schedule it for movement.
					bool unhealthy = initData->shards[shard].primarySrc.size() != configuration.storageTeamSize;
					if (!unhealthy && configuration.usableRegions > 1) {
						unhealthy = initData->shards[shard].remoteSrc.size() != configuration.storageTeamSize;
					}
					output.send( RelocateShard( keys, unhealthy ? SERVER_KNOBS->PRIORITY_TEAM_UNHEALTHY : SERVER_KNOBS->PRIORITY_RECOVER_MOVE ) );
				}
				wait( yield(TaskPriority::DataDistribution) );
			}

			vector<TeamCollectionInterface> tcis;

			Reference<AsyncVar<bool>> anyZeroHealthyTeams;
			vector<Reference<AsyncVar<bool>>> zeroHealthyTeams;
			tcis.push_back(TeamCollectionInterface());
			zeroHealthyTeams.push_back(Reference<AsyncVar<bool>>( new AsyncVar<bool>(true) ));
			int storageTeamSize = configuration.storageTeamSize;

			vector<Future<Void>> actors;
			if (configuration.usableRegions > 1) {
				tcis.push_back(TeamCollectionInterface());
				storageTeamSize = 2*configuration.storageTeamSize;

				zeroHealthyTeams.push_back( Reference<AsyncVar<bool>>( new AsyncVar<bool>(true) ) );
				anyZeroHealthyTeams = Reference<AsyncVar<bool>>( new AsyncVar<bool>(true) );
				actors.push_back( anyTrue(zeroHealthyTeams, anyZeroHealthyTeams) );
			} else {
				anyZeroHealthyTeams = zeroHealthyTeams[0];
			}

			actors.push_back( pollMoveKeysLock(cx, lock) );
			actors.push_back( reportErrorsExcept( dataDistributionTracker( initData, cx, output, shardsAffectedByTeamFailure, getShardMetrics, getShardMetricsList, getAverageShardBytes.getFuture(), readyToStart, anyZeroHealthyTeams, self->ddId ), "DDTracker", self->ddId, &normalDDQueueErrors() ) );
			actors.push_back( reportErrorsExcept( dataDistributionQueue( cx, output, input.getFuture(), getShardMetrics, processingUnhealthy, tcis, shardsAffectedByTeamFailure, lock, getAverageShardBytes, self->ddId, storageTeamSize, configuration.storageTeamSize, &lastLimited ), "DDQueue", self->ddId, &normalDDQueueErrors() ) );

			vector<DDTeamCollection*> teamCollectionsPtrs;
			primaryTeamCollection = Reference<DDTeamCollection>( new DDTeamCollection(cx, self->ddId, lock, output, shardsAffectedByTeamFailure, configuration, primaryDcId, configuration.usableRegions > 1 ? remoteDcIds : std::vector<Optional<Key>>(), readyToStart.getFuture(), zeroHealthyTeams[0], true, processingUnhealthy) );
			teamCollectionsPtrs.push_back(primaryTeamCollection.getPtr());
			if (configuration.usableRegions > 1) {
				remoteTeamCollection = Reference<DDTeamCollection>( new DDTeamCollection(cx, self->ddId, lock, output, shardsAffectedByTeamFailure, configuration, remoteDcIds, Optional<std::vector<Optional<Key>>>(), readyToStart.getFuture() && remoteRecovered(self->dbInfo), zeroHealthyTeams[1], false, processingUnhealthy) );
				teamCollectionsPtrs.push_back(remoteTeamCollection.getPtr());
				remoteTeamCollection->teamCollections = teamCollectionsPtrs;
				actors.push_back( reportErrorsExcept( dataDistributionTeamCollection( remoteTeamCollection, initData, tcis[1], self->dbInfo ), "DDTeamCollectionSecondary", self->ddId, &normalDDQueueErrors() ) );
			}
			primaryTeamCollection->teamCollections = teamCollectionsPtrs;
			self->teamCollection = primaryTeamCollection.getPtr();
			actors.push_back( reportErrorsExcept( dataDistributionTeamCollection( primaryTeamCollection, initData, tcis[0], self->dbInfo ), "DDTeamCollectionPrimary", self->ddId, &normalDDQueueErrors() ) );
			actors.push_back(yieldPromiseStream(output.getFuture(), input));

			wait( waitForAll( actors ) );
			return Void();
		}
		catch( Error &e ) {
			state Error err = e;
			TraceEvent("DataDistributorDestroyTeamCollections").error(e);
			self->teamCollection = nullptr;
			primaryTeamCollection = Reference<DDTeamCollection>();
			remoteTeamCollection = Reference<DDTeamCollection>();
			if( e.code() != error_code_movekeys_conflict )
				throw err;
			bool ddEnabled = wait( isDataDistributionEnabled(cx) );
			TraceEvent("DataDistributionMoveKeysConflict").detail("DataDistributionEnabled", ddEnabled).error(err);
			if( ddEnabled )
				throw err;
		}
	}
}

static std::set<int> const& normalDataDistributorErrors() {
	static std::set<int> s;
	if (s.empty()) {
		s.insert( error_code_worker_removed );
		s.insert( error_code_broken_promise );
		s.insert( error_code_actor_cancelled );
		s.insert( error_code_please_reboot );
		s.insert( error_code_movekeys_conflict );
	}
	return s;
}

ACTOR Future<Void> ddSnapCreateCore(DistributorSnapRequest snapReq, Reference<AsyncVar<struct ServerDBInfo>> db ) {
	state Database cx = openDBOnServer(db, TaskPriority::DefaultDelay, true, true);
	state ReadYourWritesTransaction tr(cx);
	loop {
		try {
			tr.setOption(FDBTransactionOptions::ACCESS_SYSTEM_KEYS);
			tr.setOption(FDBTransactionOptions::LOCK_AWARE);
			TraceEvent("SnapDataDistributor_WriteFlagAttempt")
				.detail("SnapPayload", snapReq.snapPayload)
				.detail("SnapUID", snapReq.snapUID);
			tr.set(writeRecoveryKey, writeRecoveryKeyTrue);
			wait(tr.commit());
			break;
		} catch (Error& e) {
			TraceEvent("SnapDataDistributor_WriteFlagError").error(e);
			wait(tr.onError(e));
		}
	}
	TraceEvent("SnapDataDistributor_SnapReqEnter")
		.detail("SnapPayload", snapReq.snapPayload)
		.detail("SnapUID", snapReq.snapUID);
	try {
		// disable tlog pop on local tlog nodes
		state std::vector<TLogInterface> tlogs = db->get().logSystemConfig.allLocalLogs(false);
		std::vector<Future<Void>> disablePops;
		for (const auto & tlog : tlogs) {
			disablePops.push_back(
				transformErrors(throwErrorOr(tlog.disablePopRequest.tryGetReply(TLogDisablePopRequest(snapReq.snapUID))), snap_disable_tlog_pop_failed())
				);
		}
		wait(waitForAll(disablePops));

		TraceEvent("SnapDataDistributor_AfterDisableTLogPop")
			.detail("SnapPayload", snapReq.snapPayload)
			.detail("SnapUID", snapReq.snapUID);
		// snap local storage nodes
		std::vector<WorkerInterface> storageWorkers = wait(transformErrors(getStorageWorkers(cx, db, true /* localOnly */), snap_storage_failed()));
		TraceEvent("SnapDataDistributor_GotStorageWorkers")
			.detail("SnapPayload", snapReq.snapPayload)
			.detail("SnapUID", snapReq.snapUID);
		std::vector<Future<Void>> storageSnapReqs;
		for (const auto & worker : storageWorkers) {
			storageSnapReqs.push_back(
				transformErrors(throwErrorOr(worker.workerSnapReq.tryGetReply(WorkerSnapRequest(snapReq.snapPayload, snapReq.snapUID, LiteralStringRef("storage")))), snap_storage_failed())
				);
		}
		wait(waitForAll(storageSnapReqs));

		TraceEvent("SnapDataDistributor_AfterSnapStorage")
			.detail("SnapPayload", snapReq.snapPayload)
			.detail("SnapUID", snapReq.snapUID);
		// snap local tlog nodes
		std::vector<Future<Void>> tLogSnapReqs;
		for (const auto & tlog : tlogs) {
			tLogSnapReqs.push_back(
				transformErrors(throwErrorOr(tlog.snapRequest.tryGetReply(TLogSnapRequest(snapReq.snapPayload, snapReq.snapUID, LiteralStringRef("tlog")))), snap_tlog_failed())
				);
		}
		wait(waitForAll(tLogSnapReqs));

		TraceEvent("SnapDataDistributor_AfterTLogStorage")
			.detail("SnapPayload", snapReq.snapPayload)
			.detail("SnapUID", snapReq.snapUID);
		// enable tlog pop on local tlog nodes
		std::vector<Future<Void>> enablePops;
		for (const auto & tlog : tlogs) {
			enablePops.push_back(
				transformErrors(throwErrorOr(tlog.enablePopRequest.tryGetReply(TLogEnablePopRequest(snapReq.snapUID))), snap_enable_tlog_pop_failed())
				);
		}
		wait(waitForAll(enablePops));

		TraceEvent("SnapDataDistributor_AfterEnableTLogPops")
			.detail("SnapPayload", snapReq.snapPayload)
			.detail("SnapUID", snapReq.snapUID);
		// snap the coordinators
		std::vector<WorkerInterface> coordWorkers = wait(getCoordWorkers(cx, db));
		TraceEvent("SnapDataDistributor_GotCoordWorkers")
			.detail("SnapPayload", snapReq.snapPayload)
			.detail("SnapUID", snapReq.snapUID);
		std::vector<Future<Void>> coordSnapReqs;
		for (const auto & worker : coordWorkers) {
			coordSnapReqs.push_back(
				transformErrors(throwErrorOr(worker.workerSnapReq.tryGetReply(WorkerSnapRequest(snapReq.snapPayload, snapReq.snapUID, LiteralStringRef("coord")))), snap_coord_failed())
				);
		}
		wait(waitForAll(coordSnapReqs));
		TraceEvent("SnapDataDistributor_AfterSnapCoords")
			.detail("SnapPayload", snapReq.snapPayload)
			.detail("SnapUID", snapReq.snapUID);
	} catch (Error& err) {
		state Error e = err;
		TraceEvent("SnapDataDistributor_SnapReqExit")
			.detail("SnapPayload", snapReq.snapPayload)
			.detail("SnapUID", snapReq.snapUID)
			.error(e, true /*includeCancelled */);
		if (e.code() == error_code_snap_storage_failed
			|| e.code() == error_code_snap_tlog_failed
			|| e.code() == error_code_operation_cancelled) {
			// enable tlog pop on local tlog nodes
			std::vector<TLogInterface> tlogs = db->get().logSystemConfig.allLocalLogs(false);
			try {
				std::vector<Future<Void>> enablePops;
				for (const auto & tlog : tlogs) {
					enablePops.push_back(
						transformErrors(throwErrorOr(tlog.enablePopRequest.tryGetReply(TLogEnablePopRequest(snapReq.snapUID))), snap_enable_tlog_pop_failed())
						);
				}
				wait(waitForAll(enablePops));
			} catch (Error& error) {
				TraceEvent(SevDebug, "IgnoreEnableTLogPopFailure");
			}
		}
		throw e;
	}
	return Void();
}

ACTOR Future<Void> ddSnapCreate(DistributorSnapRequest snapReq, Reference<AsyncVar<struct ServerDBInfo>> db ) {
	state Future<Void> dbInfoChange = db->onChange();
	if (!setDDEnabled(false, snapReq.snapUID)) {
		// disable DD before doing snapCreate, if previous snap req has already disabled DD then this operation fails here
		TraceEvent("SnapDDSetDDEnabledFailedInMemoryCheck");
		snapReq.reply.sendError(operation_failed());
		return Void();
	}
	double delayTime = g_network->isSimulated() ? 70.0 : SERVER_KNOBS->SNAP_CREATE_MAX_TIMEOUT;
	try {
		choose {
			when (wait(dbInfoChange)) {
				TraceEvent("SnapDDCreateDBInfoChanged")
					.detail("SnapPayload", snapReq.snapPayload)
					.detail("SnapUID", snapReq.snapUID);
				snapReq.reply.sendError(snap_with_recovery_unsupported());
			}
			when (wait(ddSnapCreateCore(snapReq, db))) {
				TraceEvent("SnapDDCreateSuccess")
					.detail("SnapPayload", snapReq.snapPayload)
					.detail("SnapUID", snapReq.snapUID);
				snapReq.reply.send(Void());
			}
			when (wait(delay(delayTime))) {
				TraceEvent("SnapDDCreateTimedOut")
					.detail("SnapPayload", snapReq.snapPayload)
					.detail("SnapUID", snapReq.snapUID);
				snapReq.reply.sendError(timed_out());
			}
		}
	} catch (Error& e) {
		TraceEvent("SnapDDCreateError")
			.detail("SnapPayload", snapReq.snapPayload)
			.detail("SnapUID", snapReq.snapUID)
			.error(e, true /*includeCancelled */);
		if (e.code() != error_code_operation_cancelled) {
			snapReq.reply.sendError(e);
		} else {
			// enable DD should always succeed
			bool success = setDDEnabled(true, snapReq.snapUID);
			ASSERT(success);
			throw e;
		}
	}
	// enable DD should always succeed
	bool success = setDDEnabled(true, snapReq.snapUID);
	ASSERT(success);
	return Void();
}

ACTOR Future<Void> ddExclusionSafetyCheck(DistributorExclusionSafetyCheckRequest req,
                                          Reference<DataDistributorData> self, Database cx) {
	TraceEvent("DDExclusionSafetyCheckBegin", self->ddId);
	vector<StorageServerInterface> ssis = wait(getStorageServers(cx));
	DistributorExclusionSafetyCheckReply reply(true);
	if (!self->teamCollection) {
		TraceEvent("DDExclusionSafetyCheckTeamCollectionInvalid", self->ddId);
		reply.safe = false;
		req.reply.send(reply);
		return Void();
	}
	// If there is only 1 team, unsafe to mark failed: team building can get stuck due to lack of servers left
	if (self->teamCollection->teams.size() <= 1) {
		TraceEvent("DDExclusionSafetyCheckNotEnoughTeams", self->ddId);
		reply.safe = false;
		req.reply.send(reply);
		return Void();
	}
	vector<UID> excludeServerIDs;
	// Go through storage server interfaces and translate Address -> server ID (UID)
	for (const AddressExclusion& excl : req.exclusions) {
		for (const auto& ssi : ssis) {
			if (excl.excludes(ssi.address()) || (ssi.secondaryAddress().present() && excl.excludes(ssi.secondaryAddress().get()))) {
				excludeServerIDs.push_back(ssi.id());
			}
		}
	}
	std::sort(excludeServerIDs.begin(), excludeServerIDs.end());
	for (const auto& team : self->teamCollection->teams) {
		vector<UID> teamServerIDs = team->getServerIDs();
		std::sort(teamServerIDs.begin(), teamServerIDs.end());
		TraceEvent(SevDebug, "DDExclusionSafetyCheck", self->ddId)
			.detail("Excluding", describe(excludeServerIDs))
			.detail("Existing", team->getDesc());
		// Find size of set intersection of both vectors and see if the leftover team is valid
		vector<UID> intersectSet(teamServerIDs.size());
		auto it = std::set_intersection(excludeServerIDs.begin(), excludeServerIDs.end(), teamServerIDs.begin(),
		                                teamServerIDs.end(), intersectSet.begin());
		intersectSet.resize(it - intersectSet.begin());
		if (teamServerIDs.size() - intersectSet.size() < SERVER_KNOBS->DD_EXCLUDE_MIN_REPLICAS) {
			reply.safe = false;
			break;
		}
	}
	TraceEvent("DDExclusionSafetyCheckFinish", self->ddId);
	req.reply.send(reply);
	return Void();
}

ACTOR Future<Void> waitFailCacheServer(Database* db, StorageServerInterface ssi) {
	state Transaction tr(*db);
	state Key key = storageCacheServerKey(ssi.id());
	wait(waitFailureClient(ssi.waitFailure));
	loop {
		tr.setOption(FDBTransactionOptions::ACCESS_SYSTEM_KEYS);
		try {
			tr.addReadConflictRange(storageCacheServerKeys);
			tr.clear(key);
			wait(tr.commit());
			break;
		} catch (Error& e) {
			wait(tr.onError(e));
		}
	}
	return Void();
}

ACTOR Future<Void> cacheServerWatcher(Database* db) {
	state Transaction tr(*db);
	state ActorCollection actors(false);
	state std::set<UID> knownCaches;
	loop {
		tr.setOption(FDBTransactionOptions::ACCESS_SYSTEM_KEYS);
		try {
			Standalone<RangeResultRef> range = wait(tr.getRange(storageCacheServerKeys, CLIENT_KNOBS->TOO_MANY));
			ASSERT(!range.more);
			std::set<UID> caches;
			for (auto& kv : range) {
				UID id;
				BinaryReader reader{kv.key.removePrefix(storageCacheServersPrefix), Unversioned()};
				reader >> id;
				caches.insert(id);
				if (knownCaches.find(id) == knownCaches.end()) {
					StorageServerInterface ssi;
					BinaryReader reader{kv.value, IncludeVersion()};
					reader >> ssi;
					actors.add(waitFailCacheServer(db, ssi));
				}
			}
			knownCaches = std::move(caches);
			tr.reset();
			wait(delay(5.0) || actors.getResult());
			ASSERT(!actors.getResult().isReady());
		} catch (Error& e) {
			wait(tr.onError(e));
		}
	}
}

static int64_t getMedianShardSize(VectorRef<DDMetricsRef> metricVec) {
	std::nth_element(metricVec.begin(), metricVec.begin() + metricVec.size() / 2, metricVec.end(),
	                 [](const DDMetricsRef& d1, const DDMetricsRef& d2) { return d1.shardBytes < d2.shardBytes; });
	return metricVec[metricVec.size() / 2].shardBytes;
}

ACTOR Future<Void> ddGetMetrics(GetDataDistributorMetricsRequest req,
                                PromiseStream<GetMetricsListRequest> getShardMetricsList) {
	ErrorOr<Standalone<VectorRef<DDMetricsRef>>> result = wait(
	    errorOr(brokenPromiseToNever(getShardMetricsList.getReply(GetMetricsListRequest(req.keys, req.shardLimit)))));

	if (result.isError()) {
		req.reply.sendError(result.getError());
	} else {
		GetDataDistributorMetricsReply rep;
		if (!req.midOnly) {
			rep.storageMetricsList = result.get();
		} else {
			auto& metricVec = result.get();
			if (metricVec.empty())
				rep.midShardSize = 0;
			else {
				rep.midShardSize = getMedianShardSize(metricVec.contents());
			}
		}
		req.reply.send(rep);
	}

	return Void();
}

ACTOR Future<Void> dataDistributor(DataDistributorInterface di, Reference<AsyncVar<struct ServerDBInfo>> db ) {
	state Reference<DataDistributorData> self( new DataDistributorData(db, di.id()) );
	state Future<Void> collection = actorCollection( self->addActor.getFuture() );
	state PromiseStream<GetMetricsListRequest> getShardMetricsList;
	state Database cx = openDBOnServer(db, TaskPriority::DefaultDelay, true, true);
	state ActorCollection actors(false);
	self->addActor.send(actors.getResult());
	self->addActor.send(traceRole(Role::DATA_DISTRIBUTOR, di.id()));

	try {
		TraceEvent("DataDistributorRunning", di.id());
		self->addActor.send( waitFailureServer(di.waitFailure.getFuture()) );
		self->addActor.send(cacheServerWatcher(&cx));
		state Future<Void> distributor = reportErrorsExcept( dataDistribution(self, getShardMetricsList), "DataDistribution", di.id(), &normalDataDistributorErrors() );

		loop choose {
			when ( wait(distributor || collection) ) {
				ASSERT(false);
				throw internal_error();
			}
			when ( HaltDataDistributorRequest req = waitNext(di.haltDataDistributor.getFuture()) ) {
				req.reply.send(Void());
				TraceEvent("DataDistributorHalted", di.id()).detail("ReqID", req.requesterID);
				break;
			}
			when(GetDataDistributorMetricsRequest req = waitNext(di.dataDistributorMetrics.getFuture())) {
				actors.add(ddGetMetrics(req, getShardMetricsList));
			}
			when(DistributorSnapRequest snapReq = waitNext(di.distributorSnapReq.getFuture())) {
				actors.add(ddSnapCreate(snapReq, db));
			}
			when(DistributorExclusionSafetyCheckRequest exclCheckReq = waitNext(di.distributorExclCheckReq.getFuture())) {
				actors.add(ddExclusionSafetyCheck(exclCheckReq, self, cx));
			}
		}
	}
	catch ( Error &err ) {
		if ( normalDataDistributorErrors().count(err.code()) == 0 ) {
			TraceEvent("DataDistributorError", di.id()).error(err, true);
			throw err;
		}
		TraceEvent("DataDistributorDied", di.id()).error(err, true);
	}

	return Void();
}

DDTeamCollection* testTeamCollection(int teamSize, Reference<IReplicationPolicy> policy, int processCount) {
	Database database = DatabaseContext::create(
		Reference<AsyncVar<ClientDBInfo>>(new AsyncVar<ClientDBInfo>()),
		Never(),
		LocalityData(),
		false
	);

	DatabaseConfiguration conf;
	conf.storageTeamSize = teamSize;
	conf.storagePolicy = policy;

	DDTeamCollection* collection = new DDTeamCollection(
		database,
		UID(0, 0),
		MoveKeysLock(),
		PromiseStream<RelocateShard>(),
		Reference<ShardsAffectedByTeamFailure>(new ShardsAffectedByTeamFailure()),
		conf,
		{},
		{},
		Future<Void>(Void()),
		Reference<AsyncVar<bool>>( new AsyncVar<bool>(true) ),
		true,
		Reference<AsyncVar<bool>>( new AsyncVar<bool>(false) )
	);

	for (int id = 1; id <= processCount; ++id) {
		UID uid(id, 0);
		StorageServerInterface interface;
		interface.uniqueID = uid;
	 	interface.locality.set(LiteralStringRef("machineid"), Standalone<StringRef>(std::to_string(id)));
		interface.locality.set(LiteralStringRef("zoneid"), Standalone<StringRef>(std::to_string(id % 5)));
		interface.locality.set(LiteralStringRef("data_hall"), Standalone<StringRef>(std::to_string(id % 3)));
		collection->server_info[uid] = Reference<TCServerInfo>(new TCServerInfo(interface, collection, ProcessClass(), true, collection->storageServerSet));
		collection->server_status.set(uid, ServerStatus(false, false, interface.locality));
		collection->checkAndCreateMachine(collection->server_info[uid]);
	}

	return collection;
}

DDTeamCollection* testMachineTeamCollection(int teamSize, Reference<IReplicationPolicy> policy, int processCount) {
	Database database = DatabaseContext::create(Reference<AsyncVar<ClientDBInfo>>(new AsyncVar<ClientDBInfo>()),
	                                            Never(), LocalityData(), false);

	DatabaseConfiguration conf;
	conf.storageTeamSize = teamSize;
	conf.storagePolicy = policy;

	DDTeamCollection* collection =
	    new DDTeamCollection(database, UID(0, 0), MoveKeysLock(), PromiseStream<RelocateShard>(),
	                         Reference<ShardsAffectedByTeamFailure>(new ShardsAffectedByTeamFailure()), conf, {}, {},
	                         Future<Void>(Void()),
	                         Reference<AsyncVar<bool>>(new AsyncVar<bool>(true)), true,
	                         Reference<AsyncVar<bool>>(new AsyncVar<bool>(false)));

	for (int id = 1; id <= processCount; id++) {
		UID uid(id, 0);
		StorageServerInterface interface;
		interface.uniqueID = uid;
		int process_id = id;
		int dc_id = process_id / 1000;
		int data_hall_id = process_id / 100;
		int zone_id = process_id / 10;
		int machine_id = process_id / 5;

		printf("testMachineTeamCollection: process_id:%d zone_id:%d machine_id:%d ip_addr:%s\n", process_id, zone_id,
		       machine_id, interface.address().toString().c_str());
		interface.locality.set(LiteralStringRef("processid"), Standalone<StringRef>(std::to_string(process_id)));
		interface.locality.set(LiteralStringRef("machineid"), Standalone<StringRef>(std::to_string(machine_id)));
		interface.locality.set(LiteralStringRef("zoneid"), Standalone<StringRef>(std::to_string(zone_id)));
		interface.locality.set(LiteralStringRef("data_hall"), Standalone<StringRef>(std::to_string(data_hall_id)));
		interface.locality.set(LiteralStringRef("dcid"), Standalone<StringRef>(std::to_string(dc_id)));
		collection->server_info[uid] =
		    Reference<TCServerInfo>(new TCServerInfo(interface, collection, ProcessClass(), true, collection->storageServerSet));

		collection->server_status.set(uid, ServerStatus(false, false, interface.locality));
	}

	int totalServerIndex = collection->constructMachinesFromServers();
	printf("testMachineTeamCollection: construct machines for %d servers\n", totalServerIndex);

	return collection;
}

TEST_CASE("DataDistribution/AddTeamsBestOf/UseMachineID") {
	wait(Future<Void>(Void()));

	int teamSize = 3; // replication size
	int processSize = 60;
	int desiredTeams = SERVER_KNOBS->DESIRED_TEAMS_PER_SERVER * processSize;
	int maxTeams = SERVER_KNOBS->MAX_TEAMS_PER_SERVER * processSize;

	Reference<IReplicationPolicy> policy = Reference<IReplicationPolicy>(new PolicyAcross(teamSize, "zoneid", Reference<IReplicationPolicy>(new PolicyOne())));
	state DDTeamCollection* collection = testMachineTeamCollection(teamSize, policy, processSize);

	collection->addTeamsBestOf(30, desiredTeams, maxTeams);

	ASSERT(collection->sanityCheckTeams() == true);

	delete (collection);

	return Void();
}

TEST_CASE("DataDistribution/AddTeamsBestOf/NotUseMachineID") {
	wait(Future<Void>(Void()));

	int teamSize = 3; // replication size
	int processSize = 60;
	int desiredTeams = SERVER_KNOBS->DESIRED_TEAMS_PER_SERVER * processSize;
	int maxTeams = SERVER_KNOBS->MAX_TEAMS_PER_SERVER * processSize;

	Reference<IReplicationPolicy> policy = Reference<IReplicationPolicy>(new PolicyAcross(teamSize, "zoneid", Reference<IReplicationPolicy>(new PolicyOne())));
	state DDTeamCollection* collection = testMachineTeamCollection(teamSize, policy, processSize);

	if (collection == nullptr) {
		fprintf(stderr, "collection is null\n");
		return Void();
	}

	collection->addBestMachineTeams(30); // Create machine teams to help debug
	collection->addTeamsBestOf(30, desiredTeams, maxTeams);
	collection->sanityCheckTeams(); // Server team may happen to be on the same machine team, although unlikely

	if (collection) delete (collection);

	return Void();
}

TEST_CASE("DataDistribution/AddAllTeams/isExhaustive") {
	Reference<IReplicationPolicy> policy = Reference<IReplicationPolicy>(new PolicyAcross(3, "zoneid", Reference<IReplicationPolicy>(new PolicyOne())));
	state int processSize = 10;
	state int desiredTeams = SERVER_KNOBS->DESIRED_TEAMS_PER_SERVER * processSize;
	state int maxTeams = SERVER_KNOBS->MAX_TEAMS_PER_SERVER * processSize;
	state DDTeamCollection* collection = testTeamCollection(3, policy, processSize);

	int result = collection->addTeamsBestOf(200, desiredTeams, maxTeams);

	delete(collection);

	// The maximum number of available server teams without considering machine locality is 120
	// The maximum number of available server teams with machine locality constraint is 120 - 40, because
	// the 40 (5*4*2) server teams whose servers come from the same machine are invalid.
	ASSERT(result == 80);

	return Void();
}

TEST_CASE("/DataDistribution/AddAllTeams/withLimit") {
	Reference<IReplicationPolicy> policy = Reference<IReplicationPolicy>(new PolicyAcross(3, "zoneid", Reference<IReplicationPolicy>(new PolicyOne())));
	state int processSize = 10;
	state int desiredTeams = SERVER_KNOBS->DESIRED_TEAMS_PER_SERVER * processSize;
	state int maxTeams = SERVER_KNOBS->MAX_TEAMS_PER_SERVER * processSize;

	state DDTeamCollection* collection = testTeamCollection(3, policy, processSize);

	int result = collection->addTeamsBestOf(10, desiredTeams, maxTeams);

	delete(collection);

	ASSERT(result >= 10);

	return Void();
}

TEST_CASE("/DataDistribution/AddTeamsBestOf/SkippingBusyServers") {
	wait(Future<Void>(Void()));
	Reference<IReplicationPolicy> policy = Reference<IReplicationPolicy>(new PolicyAcross(3, "zoneid", Reference<IReplicationPolicy>(new PolicyOne())));
	state int processSize = 10;
	state int desiredTeams = SERVER_KNOBS->DESIRED_TEAMS_PER_SERVER * processSize;
	state int maxTeams = SERVER_KNOBS->MAX_TEAMS_PER_SERVER * processSize;
	state int teamSize = 3;
	//state int targetTeamsPerServer = SERVER_KNOBS->DESIRED_TEAMS_PER_SERVER * (teamSize + 1) / 2;
	state DDTeamCollection* collection = testTeamCollection(teamSize, policy, processSize);

	collection->addTeam(std::set<UID>({ UID(1, 0), UID(2, 0), UID(3, 0) }), true);
	collection->addTeam(std::set<UID>({ UID(1, 0), UID(3, 0), UID(4, 0) }), true);

	state int result = collection->addTeamsBestOf(8, desiredTeams, maxTeams);

	ASSERT(result >= 8);

	for(auto process = collection->server_info.begin(); process != collection->server_info.end(); process++) {
		auto teamCount = process->second->teams.size();
		ASSERT(teamCount >= 1);
		//ASSERT(teamCount <= targetTeamsPerServer);
	}

	delete(collection);

	return Void();
}

// Due to the randomness in choosing the machine team and the server team from the machine team, it is possible that
// we may not find the remaining several (e.g., 1 or 2) available teams.
// It is hard to conclude what is the minimum number of  teams the addTeamsBestOf() should create in this situation.
TEST_CASE("/DataDistribution/AddTeamsBestOf/NotEnoughServers") {
	wait(Future<Void>(Void()));

	Reference<IReplicationPolicy> policy = Reference<IReplicationPolicy>(new PolicyAcross(3, "zoneid", Reference<IReplicationPolicy>(new PolicyOne())));
	state int processSize = 5;
	state int desiredTeams = SERVER_KNOBS->DESIRED_TEAMS_PER_SERVER * processSize;
	state int maxTeams = SERVER_KNOBS->MAX_TEAMS_PER_SERVER * processSize;
	state int teamSize = 3;
	state DDTeamCollection* collection = testTeamCollection(teamSize, policy, processSize);

	collection->addTeam(std::set<UID>({ UID(1, 0), UID(2, 0), UID(3, 0) }), true);
	collection->addTeam(std::set<UID>({ UID(1, 0), UID(3, 0), UID(4, 0) }), true);

	collection->addBestMachineTeams(10);
	int result = collection->addTeamsBestOf(10, desiredTeams, maxTeams);

	if (collection->machineTeams.size() != 10 || result != 8) {
		collection->traceAllInfo(true); // Debug message
	}

	// NOTE: Due to the pure randomness in selecting a machine for a machine team,
	// we cannot guarantee that all machine teams are created.
	// When we chnage the selectReplicas function to achieve such guarantee, we can enable the following ASSERT
	ASSERT(collection->machineTeams.size() == 10); // Should create all machine teams

	// We need to guarantee a server always have at least a team so that the server can participate in data distribution
	for (auto process = collection->server_info.begin(); process != collection->server_info.end(); process++) {
		auto teamCount = process->second->teams.size();
		ASSERT(teamCount >= 1);
	}

	delete(collection);

	// If we find all available teams, result will be 8 because we prebuild 2 teams
	ASSERT(result == 8);

	return Void();
}<|MERGE_RESOLUTION|>--- conflicted
+++ resolved
@@ -4489,11 +4489,7 @@
 	loop {
 		wait( delay(SERVER_KNOBS->METRIC_UPDATE_RATE) );
 
-<<<<<<< HEAD
-		state Reference<GrvProxyInfo> grvProxies(new GrvProxyInfo(db->get().client.grvProxies));
-=======
-		state Reference<ProxyInfo> proxies(new ProxyInfo(db->get().client.proxies, false));
->>>>>>> 15dbfc0b
+		state Reference<GrvProxyInfo> grvProxies(new GrvProxyInfo(db->get().client.grvProxies, false));
 
 		choose {
 			when (wait(db->onChange())) {}
