/*
 * DataDistributionTracker.actor.cpp
 *
 * This source file is part of the FoundationDB open source project
 *
 * Copyright 2013-2018 Apple Inc. and the FoundationDB project authors
 *
 * Licensed under the Apache License, Version 2.0 (the "License");
 * you may not use this file except in compliance with the License.
 * You may obtain a copy of the License at
 *
 *     http://www.apache.org/licenses/LICENSE-2.0
 *
 * Unless required by applicable law or agreed to in writing, software
 * distributed under the License is distributed on an "AS IS" BASIS,
 * WITHOUT WARRANTIES OR CONDITIONS OF ANY KIND, either express or implied.
 * See the License for the specific language governing permissions and
 * limitations under the License.
 */

#include "fdbrpc/FailureMonitor.h"
#include "fdbclient/SystemData.h"
#include "fdbserver/DataDistribution.actor.h"
#include "fdbserver/Knobs.h"
#include "fdbclient/DatabaseContext.h"
#include "flow/ActorCollection.h"
#include "flow/actorcompiler.h"  // This must be the last #include.

// The used bandwidth of a shard. The higher the value is, the busier the shard is.
enum BandwidthStatus {
	BandwidthStatusLow,
	BandwidthStatusNormal,
	BandwidthStatusHigh
};

<<<<<<< HEAD
enum ReadBandwidthStatus { ReadBandwidthStatusNormal, ReadBandwidthStatusHigh };

struct ShardMetrics {
	StorageMetrics metrics;
	double lastLowBandwidthStartTime;
	int shardCount;

	bool operator == ( ShardMetrics const& rhs ) const {
		return metrics == rhs.metrics && lastLowBandwidthStartTime == rhs.lastLowBandwidthStartTime && shardCount == rhs.shardCount;
	}

	ShardMetrics(StorageMetrics const& metrics, double lastLowBandwidthStartTime, int shardCount) : metrics(metrics), lastLowBandwidthStartTime(lastLowBandwidthStartTime), shardCount(shardCount) {}
};

=======
>>>>>>> fb7c0f05
BandwidthStatus getBandwidthStatus( StorageMetrics const& metrics ) {
	if( metrics.bytesPerKSecond > SERVER_KNOBS->SHARD_MAX_BYTES_PER_KSEC )
		return BandwidthStatusHigh;
	else if( metrics.bytesPerKSecond < SERVER_KNOBS->SHARD_MIN_BYTES_PER_KSEC )
		return BandwidthStatusLow;

	return BandwidthStatusNormal;
}

ReadBandwidthStatus getReadBandwidthStatus(StorageMetrics const& metrics) {
	if (metrics.bytesReadPerKSecond <= SERVER_KNOBS->SHARD_READ_HOT_BANDWITH_MIN_PER_KSECONDS ||
	    metrics.bytesReadPerKSecond <= SERVER_KNOBS->SHARD_MAX_READ_DENSITY_RATIO * metrics.bytes *
	                                       SERVER_KNOBS->STORAGE_METRICS_AVERAGE_INTERVAL_PER_KSECONDS) {
		return ReadBandwidthStatusNormal;
	} else {
		return ReadBandwidthStatusHigh;
	}
}

ACTOR Future<Void> updateMaxShardSize( Reference<AsyncVar<int64_t>> dbSizeEstimate, Reference<AsyncVar<Optional<int64_t>>> maxShardSize ) {
	state int64_t lastDbSize = 0;
	state int64_t granularity = g_network->isSimulated() ?
		SERVER_KNOBS->DD_SHARD_SIZE_GRANULARITY_SIM : SERVER_KNOBS->DD_SHARD_SIZE_GRANULARITY;
	loop {
		auto sizeDelta = std::abs(dbSizeEstimate->get() - lastDbSize);
		if( sizeDelta > granularity || !maxShardSize->get().present() ) {
			auto v = getMaxShardSize( dbSizeEstimate->get() );
			maxShardSize->set( v );
			lastDbSize = dbSizeEstimate->get();
		}
		wait( dbSizeEstimate->onChange() );
	}
}


struct DataDistributionTracker {
	Database cx;
	UID distributorId;
	KeyRangeMap<ShardTrackedData>& shards;
	ActorCollection sizeChanges;

	int64_t systemSizeEstimate;
	Reference<AsyncVar<int64_t>> dbSizeEstimate;
	Reference<AsyncVar<Optional<int64_t>>> maxShardSize;
	Future<Void> maxShardSizeUpdater;

	// CapacityTracker
	PromiseStream<RelocateShard> output;
	Reference<ShardsAffectedByTeamFailure> shardsAffectedByTeamFailure;

	Promise<Void> readyToStart;
	Reference<AsyncVar<bool>> anyZeroHealthyTeams;

<<<<<<< HEAD
	// Read hot detection
	PromiseStream<KeyRange> readHotShard;

	DataDistributionTracker(Database cx, UID distributorId, Promise<Void> const& readyToStart, PromiseStream<RelocateShard> const& output, Reference<ShardsAffectedByTeamFailure> shardsAffectedByTeamFailure, Reference<AsyncVar<bool>> anyZeroHealthyTeams)
		: cx(cx), distributorId( distributorId ), dbSizeEstimate( new AsyncVar<int64_t>() ), systemSizeEstimate(0),
			maxShardSize( new AsyncVar<Optional<int64_t>>() ),
			sizeChanges(false), readyToStart(readyToStart), output( output ), shardsAffectedByTeamFailure(shardsAffectedByTeamFailure), anyZeroHealthyTeams(anyZeroHealthyTeams) {}
=======
	DataDistributionTracker(Database cx, UID distributorId, Promise<Void> const& readyToStart,
	                        PromiseStream<RelocateShard> const& output,
	                        Reference<ShardsAffectedByTeamFailure> shardsAffectedByTeamFailure,
	                        Reference<AsyncVar<bool>> anyZeroHealthyTeams, KeyRangeMap<ShardTrackedData>& shards)
	  : cx(cx), distributorId(distributorId), dbSizeEstimate(new AsyncVar<int64_t>()), systemSizeEstimate(0),
	    maxShardSize(new AsyncVar<Optional<int64_t>>()), sizeChanges(false), readyToStart(readyToStart), output(output),
	    shardsAffectedByTeamFailure(shardsAffectedByTeamFailure), anyZeroHealthyTeams(anyZeroHealthyTeams),
	    shards(shards) {}
>>>>>>> fb7c0f05

	~DataDistributionTracker()
	{
		//Cancel all actors so they aren't waiting on sizeChanged broken promise
		sizeChanges.clear(false);
	}
};

void restartShardTrackers(DataDistributionTracker* self, KeyRangeRef keys,
                          Optional<ShardMetrics> startingMetrics = Optional<ShardMetrics>());

// Gets the permitted size and IO bounds for a shard. A shard that starts at allKeys.begin
//  (i.e. '') will have a permitted size of 0, since the database can contain no data.
ShardSizeBounds getShardSizeBounds(KeyRangeRef shard, int64_t maxShardSize) {
	ShardSizeBounds bounds;

	if(shard.begin >= keyServersKeys.begin) {
		bounds.max.bytes = SERVER_KNOBS->KEY_SERVER_SHARD_BYTES;
	} else {
		bounds.max.bytes = maxShardSize;
	}

	bounds.max.bytesPerKSecond = bounds.max.infinity;
	bounds.max.iosPerKSecond = bounds.max.infinity;
	bounds.max.bytesReadPerKSecond = bounds.max.infinity;

	//The first shard can have arbitrarily small size
	if(shard.begin == allKeys.begin) {
		bounds.min.bytes = 0;
	} else {
		bounds.min.bytes = maxShardSize / SERVER_KNOBS->SHARD_BYTES_RATIO;
	}

	bounds.min.bytesPerKSecond = 0;
	bounds.min.iosPerKSecond = 0;
	bounds.min.bytesReadPerKSecond = 0;

	//The permitted error is 1/3 of the general-case minimum bytes (even in the special case where this is the last shard)
	bounds.permittedError.bytes = bounds.max.bytes / SERVER_KNOBS->SHARD_BYTES_RATIO / 3;
	bounds.permittedError.bytesPerKSecond = bounds.permittedError.infinity;
	bounds.permittedError.iosPerKSecond = bounds.permittedError.infinity;
	bounds.permittedError.bytesReadPerKSecond = bounds.permittedError.infinity;

	return bounds;
}

int64_t getMaxShardSize( double dbSizeEstimate ) {
	return std::min((SERVER_KNOBS->MIN_SHARD_BYTES + (int64_t)std::sqrt( dbSizeEstimate )*SERVER_KNOBS->SHARD_BYTES_PER_SQRT_BYTES) * SERVER_KNOBS->SHARD_BYTES_RATIO,
		(int64_t)SERVER_KNOBS->MAX_SHARD_BYTES);
}

ACTOR Future<Void> trackShardMetrics(DataDistributionTracker* self, KeyRange keys,
                                     Reference<AsyncVar<Optional<ShardMetrics>>> shardMetrics) {
	state BandwidthStatus bandwidthStatus = shardMetrics->get().present() ? getBandwidthStatus( shardMetrics->get().get().metrics ) : BandwidthStatusNormal;
	state double lastLowBandwidthStartTime = shardMetrics->get().present() ? shardMetrics->get().get().lastLowBandwidthStartTime : now();
	state int shardCount = shardMetrics->get().present() ? shardMetrics->get().get().shardCount : 1;
	state ReadBandwidthStatus readBandwidthStatus = shardMetrics->get().present() ? getReadBandwidthStatus(shardMetrics->get().get().metrics) : ReadBandwidthStatusNormal;

	wait( delay( 0, TaskPriority::DataDistribution ) );

	/*TraceEvent("TrackShardMetricsStarting")
	    .detail("TrackerID", trackerID)
	    .detail("Keys", keys)
	    .detail("TrackedBytesInitiallyPresent", shardMetrics->get().present())
	    .detail("StartingMetrics", shardMetrics->get().present() ? shardMetrics->get().get().metrics.bytes : 0)
	    .detail("StartingMerges", shardMetrics->get().present() ? shardMetrics->get().get().merges : 0);*/

	try {
		loop {
			state ShardSizeBounds bounds;
			if( shardMetrics->get().present() ) {
				auto bytes = shardMetrics->get().get().metrics.bytes;
				auto readBandwidthStatus = getReadBandwidthStatus(shardMetrics->get().get().metrics);

				bounds.max.bytes = std::max( int64_t(bytes * 1.1), (int64_t)SERVER_KNOBS->MIN_SHARD_BYTES );
				bounds.min.bytes = std::min( int64_t(bytes * 0.9), std::max(int64_t(bytes - (SERVER_KNOBS->MIN_SHARD_BYTES * 0.1)), (int64_t)0) );
				bounds.permittedError.bytes = bytes * 0.1;
				if( bandwidthStatus == BandwidthStatusNormal ) {   // Not high or low
					bounds.max.bytesPerKSecond = SERVER_KNOBS->SHARD_MAX_BYTES_PER_KSEC;
					bounds.min.bytesPerKSecond = SERVER_KNOBS->SHARD_MIN_BYTES_PER_KSEC;
					bounds.permittedError.bytesPerKSecond = bounds.min.bytesPerKSecond / 4;
				} else if( bandwidthStatus == BandwidthStatusHigh ) { // > 10MB/sec for 100MB shard, proportionally lower for smaller shard, > 200KB/sec no matter what
					bounds.max.bytesPerKSecond = bounds.max.infinity;
					bounds.min.bytesPerKSecond = SERVER_KNOBS->SHARD_MAX_BYTES_PER_KSEC;
					bounds.permittedError.bytesPerKSecond = bounds.min.bytesPerKSecond / 4;
				} else if( bandwidthStatus == BandwidthStatusLow ) {  // < 10KB/sec
					bounds.max.bytesPerKSecond = SERVER_KNOBS->SHARD_MIN_BYTES_PER_KSEC;
					bounds.min.bytesPerKSecond = 0;
					bounds.permittedError.bytesPerKSecond = bounds.max.bytesPerKSecond / 4;
				} else {
					ASSERT( false );
				}
				// handle read bandkwith status
				if (readBandwidthStatus == ReadBandwidthStatusNormal) {
					bounds.max.bytesReadPerKSecond =
					    std::max((int64_t)(SERVER_KNOBS->SHARD_MAX_READ_DENSITY_RATIO * bytes *
					                       SERVER_KNOBS->STORAGE_METRICS_AVERAGE_INTERVAL_PER_KSECONDS *
					                       (1.0 + SERVER_KNOBS->SHARD_MAX_BYTES_READ_PER_KSEC_JITTER)),
					             SERVER_KNOBS->SHARD_READ_HOT_BANDWITH_MIN_PER_KSECONDS);
					bounds.min.bytesReadPerKSecond = 0;
					bounds.permittedError.bytesReadPerKSecond = bounds.min.bytesReadPerKSecond / 4;
				} else if (readBandwidthStatus == ReadBandwidthStatusHigh) {
					bounds.max.bytesReadPerKSecond = bounds.max.infinity;
					bounds.min.bytesReadPerKSecond = SERVER_KNOBS->SHARD_MAX_READ_DENSITY_RATIO * bytes *
					                                 SERVER_KNOBS->STORAGE_METRICS_AVERAGE_INTERVAL_PER_KSECONDS *
					                                 (1.0 - SERVER_KNOBS->SHARD_MAX_BYTES_READ_PER_KSEC_JITTER);
					bounds.permittedError.bytesReadPerKSecond = bounds.min.bytesReadPerKSecond / 4;
					// TraceEvent("RHDTriggerReadHotLoggingForShard")
					//     .detail("ShardBegin", keys.begin.printable().c_str())
					//     .detail("ShardEnd", keys.end.printable().c_str());
					self->readHotShard.send(keys);
				} else {
					ASSERT(false);
				}
			} else {
				bounds.max.bytes = -1;
				bounds.min.bytes = -1;
				bounds.permittedError.bytes = -1;
				bounds.max.bytesPerKSecond = bounds.max.infinity;
				bounds.min.bytesPerKSecond = 0;
				bounds.permittedError.bytesPerKSecond = bounds.permittedError.infinity;
				bounds.max.bytesReadPerKSecond = bounds.max.infinity;
				bounds.min.bytesReadPerKSecond = 0;
				bounds.permittedError.bytesReadPerKSecond = bounds.permittedError.infinity;
			}

			bounds.max.iosPerKSecond = bounds.max.infinity;
			bounds.min.iosPerKSecond = 0;
			bounds.permittedError.iosPerKSecond = bounds.permittedError.infinity;

			loop {
				Transaction tr(self->cx);
				std::pair<Optional<StorageMetrics>, int> metrics = wait( tr.waitStorageMetrics( keys, bounds.min, bounds.max, bounds.permittedError, CLIENT_KNOBS->STORAGE_METRICS_SHARD_LIMIT, shardCount ) );
				if(metrics.first.present()) {
					BandwidthStatus newBandwidthStatus = getBandwidthStatus( metrics.first.get() );
					if(newBandwidthStatus == BandwidthStatusLow && bandwidthStatus != BandwidthStatusLow) {
						lastLowBandwidthStartTime = now();
					}
					bandwidthStatus = newBandwidthStatus;

					/*TraceEvent("ShardSizeUpdate")
						.detail("Keys", keys)
						.detail("UpdatedSize", metrics.metrics.bytes)
						.detail("Bandwidth", metrics.metrics.bytesPerKSecond)
						.detail("BandwithStatus", getBandwidthStatus(metrics))
						.detail("BytesLower", bounds.min.bytes)
						.detail("BytesUpper", bounds.max.bytes)
						.detail("BandwidthLower", bounds.min.bytesPerKSecond)
						.detail("BandwidthUpper", bounds.max.bytesPerKSecond)
						.detail("ShardSizePresent", shardSize->get().present())
						.detail("OldShardSize", shardSize->get().present() ? shardSize->get().get().metrics.bytes : 0)
						.detail("TrackerID", trackerID);*/

					if( shardMetrics->get().present() ) {
						self->dbSizeEstimate->set( self->dbSizeEstimate->get() + metrics.first.get().bytes - shardMetrics->get().get().metrics.bytes );
						if(keys.begin >= systemKeys.begin) {
							self->systemSizeEstimate += metrics.first.get().bytes - shardMetrics->get().get().metrics.bytes;
						}
					}

					shardMetrics->set( ShardMetrics(metrics.first.get(), lastLowBandwidthStartTime, shardCount) );
					break;
				} else {
					shardCount = metrics.second;
					if(shardMetrics->get().present()) {
						auto newShardMetrics = shardMetrics->get().get();
						newShardMetrics.shardCount = shardCount;
						shardMetrics->set( newShardMetrics );
					}
				}
			}
		}
	} catch( Error &e ) {
		if (e.code() != error_code_actor_cancelled)
			self->output.sendError(e);		// Propagate failure to dataDistributionTracker
		throw e;
	}
}

ACTOR Future<Void> readHotDetector(DataDistributionTracker* self) {
	try {
		loop {
			state KeyRange keys = waitNext(self->readHotShard.getFuture());
			state Transaction tr(self->cx);
			loop {
				try {
					Standalone<VectorRef<ReadHotRangeWithMetrics>> readHotRanges = wait(tr.getReadHotRanges(keys));
					for (auto& keyRange : readHotRanges) {
						TraceEvent("ReadHotRangeLog")
						    .detail("ReadDensity", keyRange.density)
						    .detail("ReadBandwidth", keyRange.readBandwidth)
						    .detail("ReadDensityThreshold", SERVER_KNOBS->SHARD_MAX_READ_DENSITY_RATIO)
						    .detail("KeyRangeBegin", keyRange.keys.begin)
						    .detail("KeyRangeEnd", keyRange.keys.end);
					}
					break;
				} catch (Error& e) {
					wait(tr.onError(e));
				}
			}
		}
	} catch (Error& e) {
		if (e.code() != error_code_actor_cancelled)
			self->output.sendError(e); // Propagate failure to dataDistributionTracker
		throw e;
	}
}

/*
ACTOR Future<Void> extrapolateShardBytes( Reference<AsyncVar<Optional<int64_t>>> inBytes, Reference<AsyncVar<Optional<int64_t>>> outBytes ) {
	state std::deque< std::pair<double,int64_t> > past;
	loop {
		wait( inBytes->onChange() );
		if( inBytes->get().present() ) {
			past.push_back( std::make_pair(now(),inBytes->get().get()) );
			if (past.size() < 2)
				outBytes->set( inBytes->get() );
			else {
				while (past.size() > 1 && past.end()[-1].first - past.begin()[1].first > 1.0)
					past.pop_front();
				double rate = std::max(0.0, double(past.end()[-1].second-past.begin()[0].second)/(past.end()[-1].first - past.begin()[0].first));
				outBytes->set( inBytes->get().get() + rate * 10.0 );
			}
		}
	}
}*/

ACTOR Future<Standalone<VectorRef<KeyRef>>> getSplitKeys( DataDistributionTracker* self, KeyRange splitRange, StorageMetrics splitMetrics, StorageMetrics estimated ) {
	loop {
		state Transaction tr(self->cx);
		try {
			Standalone<VectorRef<KeyRef>> keys = wait( tr.splitStorageMetrics( splitRange, splitMetrics, estimated ) );
			return keys;
		} catch( Error &e ) {
			wait( tr.onError(e) );
		}
	}
}

ACTOR Future<int64_t> getFirstSize( Reference<AsyncVar<Optional<ShardMetrics>>> stats ) {
	loop {
		if(stats->get().present())
			return stats->get().get().metrics.bytes;
		wait( stats->onChange() );
	}
}

ACTOR Future<Void> changeSizes( DataDistributionTracker* self, KeyRange keys, int64_t oldShardsEndingSize ) {
	state vector<Future<int64_t>> sizes;
	state vector<Future<int64_t>> systemSizes;
	for (auto it : self->shards.intersectingRanges(keys)) {
		Future<int64_t> thisSize = getFirstSize( it->value().stats );
		sizes.push_back( thisSize );
		if(it->range().begin >= systemKeys.begin) {
			systemSizes.push_back( thisSize );
		}
	}

	wait( waitForAll( sizes ) );
	wait( yield(TaskPriority::DataDistribution) );

	int64_t newShardsStartingSize = 0;
	for ( int i = 0; i < sizes.size(); i++ )
		newShardsStartingSize += sizes[i].get();

	int64_t newSystemShardsStartingSize = 0;
	for ( int i = 0; i < systemSizes.size(); i++ )
		newSystemShardsStartingSize += systemSizes[i].get();

	int64_t totalSizeEstimate = self->dbSizeEstimate->get();
	/*TraceEvent("TrackerChangeSizes")
		.detail("TotalSizeEstimate", totalSizeEstimate)
		.detail("EndSizeOfOldShards", oldShardsEndingSize)
		.detail("StartingSizeOfNewShards", newShardsStartingSize);*/
	self->dbSizeEstimate->set( totalSizeEstimate + newShardsStartingSize - oldShardsEndingSize );
	self->systemSizeEstimate += newSystemShardsStartingSize;
	if(keys.begin >= systemKeys.begin) {
		self->systemSizeEstimate -= oldShardsEndingSize;
	}
	return Void();
}

struct HasBeenTrueFor : ReferenceCounted<HasBeenTrueFor> {
	explicit HasBeenTrueFor( Optional<ShardMetrics> value ) {
		if(value.present()) {
			trigger = delayJittered(std::max(0.0, SERVER_KNOBS->DD_MERGE_COALESCE_DELAY + value.get().lastLowBandwidthStartTime - now()), TaskPriority::DataDistributionLow ) || cleared.getFuture();
		}
	}

	Future<Void> set() {
		if( !trigger.isValid() ) {
			cleared = Promise<Void>();
			trigger = delayJittered( SERVER_KNOBS->DD_MERGE_COALESCE_DELAY, TaskPriority::DataDistributionLow ) || cleared.getFuture();
		}
		return trigger;
	}
	void clear() {
		if( !trigger.isValid() ) {
			return;
		}
		trigger = Future<Void>();
		cleared.send( Void() );
	}

	// True if this->value is true and has been true for this->seconds
	bool hasBeenTrueForLongEnough() const {
		return trigger.isValid() && trigger.isReady();
	}

private:
	Future<Void> trigger;
	Promise<Void> cleared;
};

ACTOR Future<Void> shardSplitter(
	DataDistributionTracker* self,
	KeyRange keys,
	Reference<AsyncVar<Optional<ShardMetrics>>> shardSize,
	ShardSizeBounds shardBounds )
{
	state StorageMetrics metrics = shardSize->get().get().metrics;
	state BandwidthStatus bandwidthStatus = getBandwidthStatus( metrics );

	//Split
	TEST(true);  // shard to be split

	StorageMetrics splitMetrics;
	splitMetrics.bytes = shardBounds.max.bytes / 2;
	splitMetrics.bytesPerKSecond = keys.begin >= keyServersKeys.begin ? splitMetrics.infinity : SERVER_KNOBS->SHARD_SPLIT_BYTES_PER_KSEC;
	splitMetrics.iosPerKSecond = splitMetrics.infinity;
	splitMetrics.bytesReadPerKSecond = splitMetrics.infinity;  // Don't split by readBandwidth

	state Standalone<VectorRef<KeyRef>> splitKeys = wait( getSplitKeys(self, keys, splitMetrics, metrics ) );
	//fprintf(stderr, "split keys:\n");
	//for( int i = 0; i < splitKeys.size(); i++ ) {
	//	fprintf(stderr, "   %s\n", printable(splitKeys[i]).c_str());
	//}
	int numShards = splitKeys.size() - 1;

	if( deterministicRandom()->random01() < 0.01 ) {
		TraceEvent("RelocateShardStartSplitx100", self->distributorId)
			.detail("Begin", keys.begin)
			.detail("End", keys.end)
			.detail("MaxBytes", shardBounds.max.bytes)
			.detail("MetricsBytes", metrics.bytes)
			.detail("Bandwidth", bandwidthStatus == BandwidthStatusHigh ? "High" : bandwidthStatus == BandwidthStatusNormal ? "Normal" : "Low")
			.detail("BytesPerKSec", metrics.bytesPerKSecond)
			.detail("NumShards", numShards);
	}

	if( numShards > 1 ) {
		int skipRange = deterministicRandom()->randomInt(0, numShards);
		// The queue can't deal with RelocateShard requests which split an existing shard into three pieces, so
		// we have to send the unskipped ranges in this order (nibbling in from the edges of the old range)
		for( int i = 0; i < skipRange; i++ )
			restartShardTrackers( self, KeyRangeRef(splitKeys[i], splitKeys[i+1]) );
		restartShardTrackers( self, KeyRangeRef( splitKeys[skipRange], splitKeys[skipRange+1] ) );
		for( int i = numShards-1; i > skipRange; i-- )
			restartShardTrackers( self, KeyRangeRef(splitKeys[i], splitKeys[i+1]) );

		for( int i = 0; i < skipRange; i++ ) {
			KeyRangeRef r(splitKeys[i], splitKeys[i+1]);
			self->shardsAffectedByTeamFailure->defineShard( r );
			self->output.send( RelocateShard( r, SERVER_KNOBS->PRIORITY_SPLIT_SHARD) );
		}
		for( int i = numShards-1; i > skipRange; i-- ) {
			KeyRangeRef r(splitKeys[i], splitKeys[i+1]);
			self->shardsAffectedByTeamFailure->defineShard( r );
			self->output.send( RelocateShard( r, SERVER_KNOBS->PRIORITY_SPLIT_SHARD) );
		}

		self->sizeChanges.add( changeSizes( self, keys, shardSize->get().get().metrics.bytes ) );
	} else {
		wait( delay(1.0, TaskPriority::DataDistribution) ); //In case the reason the split point was off was due to a discrepancy between storage servers
	}
	return Void();
}

ACTOR Future<Void> brokenPromiseToReady( Future<Void> f ) {
	try {
		wait(f);
	} catch( Error &e ) {
		if(e.code() != error_code_broken_promise) {
			throw;
		}
	}
	return Void();
}

Future<Void> shardMerger(
	DataDistributionTracker* self,
	KeyRange const& keys,
	Reference<AsyncVar<Optional<ShardMetrics>>> shardSize )
{
	int64_t maxShardSize = self->maxShardSize->get().get();

	auto prevIter = self->shards.rangeContaining(keys.begin);
	auto nextIter = self->shards.rangeContaining(keys.begin);

	TEST(true);  // shard to be merged
	ASSERT( keys.begin > allKeys.begin );

	// This will merge shards both before and after "this" shard in keyspace.
	int shardsMerged = 1;
	bool forwardComplete = false;
	KeyRangeRef merged;
	StorageMetrics endingStats = shardSize->get().get().metrics;
	int shardCount = shardSize->get().get().shardCount;
	double lastLowBandwidthStartTime = shardSize->get().get().lastLowBandwidthStartTime;
	if(FLOW_KNOBS->DELAY_JITTER_OFFSET*SERVER_KNOBS->DD_MERGE_COALESCE_DELAY > SERVER_KNOBS->DD_LOW_BANDWIDTH_DELAY && now() - lastLowBandwidthStartTime < SERVER_KNOBS->DD_LOW_BANDWIDTH_DELAY) {
		TraceEvent( g_network->isSimulated() ? SevError : SevWarnAlways, "ShardMergeTooSoon", self->distributorId).detail("Keys", keys).detail("LastLowBandwidthStartTime", lastLowBandwidthStartTime);
	}

	int64_t systemBytes = keys.begin >= systemKeys.begin ? shardSize->get().get().metrics.bytes : 0; 

	loop {
		Optional<ShardMetrics> newMetrics;
		if( !forwardComplete ) {
			if( nextIter->range().end == allKeys.end ) {
				forwardComplete = true;
				continue;
			}
			++nextIter;
			newMetrics = nextIter->value().stats->get();

			// If going forward, give up when the next shard's stats are not yet present.
			if( !newMetrics.present() || shardCount + newMetrics.get().shardCount >= CLIENT_KNOBS->SHARD_COUNT_LIMIT ) {
				--nextIter;
				forwardComplete = true;
				continue;
			}
		} else {
			--prevIter;
			newMetrics = prevIter->value().stats->get();

			// If going backward, stop when the stats are not present or if the shard is already over the merge
			//  bounds. If this check triggers right away (if we have not merged anything) then return a trigger
			//  on the previous shard changing "size".
			if( !newMetrics.present() || shardCount + newMetrics.get().shardCount >= CLIENT_KNOBS->SHARD_COUNT_LIMIT ) {
				if( shardsMerged == 1 ) {
					TEST( true ); // shardMerger cannot merge anything
					return brokenPromiseToReady( prevIter->value().stats->onChange() );
				}

				++prevIter;
				break;
			}
		}

		merged = KeyRangeRef( prevIter->range().begin, nextIter->range().end );
		endingStats += newMetrics.get().metrics;
		shardCount += newMetrics.get().shardCount;
		lastLowBandwidthStartTime = newMetrics.get().lastLowBandwidthStartTime;
		if((forwardComplete ? prevIter->range().begin : nextIter->range().begin) >= systemKeys.begin) {
			systemBytes += newMetrics.get().metrics.bytes;
		}
		shardsMerged++;

		auto shardBounds = getShardSizeBounds( merged, maxShardSize );
		if( endingStats.bytes >= shardBounds.min.bytes ||
				getBandwidthStatus( endingStats ) != BandwidthStatusLow ||
				now() - lastLowBandwidthStartTime < SERVER_KNOBS->DD_LOW_BANDWIDTH_DELAY ||
				shardsMerged >= SERVER_KNOBS->DD_MERGE_LIMIT ) {
			// The merged range is larger than the min bounds so we cannot continue merging in this direction.
			//  This means that:
			//  1. If we were going forwards (the starting direction), we roll back the last speculative merge.
			//      In this direction we do not want to go above this boundary since we will merge at least one in
			//      the other direction, even when that goes over the bounds.
			//  2. If we were going backwards we always want to merge one more shard on (to make sure we go over
			//      the shard min bounds) so we "break" without resetting the merged range.
			if( forwardComplete )
				break;

			// If going forward, remove most recently added range
			endingStats -= newMetrics.get().metrics;
			shardCount -= newMetrics.get().shardCount;
			if(nextIter->range().begin >= systemKeys.begin) {
				systemBytes -= newMetrics.get().metrics.bytes;
			}
			shardsMerged--;
			--nextIter;
			merged = KeyRangeRef( prevIter->range().begin, nextIter->range().end );
			forwardComplete = true;
		}
	}

	//restarting shard tracker will derefenced values in the shard map, so make a copy
	KeyRange mergeRange = merged;

	TraceEvent("RelocateShardMergeMetrics", self->distributorId)
		.detail("OldKeys", keys)
		.detail("NewKeys", mergeRange)
		.detail("EndingSize", endingStats.bytes)
		.detail("BatchedMerges", shardsMerged)
		.detail("LastLowBandwidthStartTime", lastLowBandwidthStartTime)
		.detail("ShardCount", shardCount);

	if(mergeRange.begin < systemKeys.begin) {
		self->systemSizeEstimate -= systemBytes;
	}
	restartShardTrackers( self, mergeRange, ShardMetrics(endingStats, lastLowBandwidthStartTime, shardCount) );
	self->shardsAffectedByTeamFailure->defineShard( mergeRange );
	self->output.send( RelocateShard( mergeRange, SERVER_KNOBS->PRIORITY_MERGE_SHARD ) );

	// We are about to be cancelled by the call to restartShardTrackers
	return Void();
}

ACTOR Future<Void> shardEvaluator(
	DataDistributionTracker* self,
	KeyRange keys,
	Reference<AsyncVar<Optional<ShardMetrics>>> shardSize,
	Reference<HasBeenTrueFor> wantsToMerge)
{
	Future<Void> onChange = shardSize->onChange() || yieldedFuture(self->maxShardSize->onChange());

	// There are the bounds inside of which we are happy with the shard size.
	// getShardSizeBounds() will allways have shardBounds.min.bytes == 0 for shards that start at allKeys.begin,
	//  so will will never attempt to merge that shard with the one previous.
	ShardSizeBounds shardBounds = getShardSizeBounds(keys, self->maxShardSize->get().get());
	StorageMetrics const& stats = shardSize->get().get().metrics;
	auto bandwidthStatus = getBandwidthStatus( stats );

	bool shouldSplit = stats.bytes > shardBounds.max.bytes ||
							(bandwidthStatus == BandwidthStatusHigh && keys.begin < keyServersKeys.begin );
	bool shouldMerge = stats.bytes < shardBounds.min.bytes &&
							bandwidthStatus == BandwidthStatusLow;

	// Every invocation must set this or clear it
	if(shouldMerge && !self->anyZeroHealthyTeams->get()) {
		auto whenLongEnough = wantsToMerge->set();
		if( !wantsToMerge->hasBeenTrueForLongEnough() ) {
			onChange = onChange || whenLongEnough;
		}
	} else {
		wantsToMerge->clear();
		if(shouldMerge) {
			onChange = onChange || self->anyZeroHealthyTeams->onChange();
		}
	}

	/*TraceEvent("EdgeCaseTraceShardEvaluator", self->distributorId)
	    // .detail("TrackerId", trackerID)
	    .detail("BeginKey", keys.begin.printableNonNull())
	    .detail("EndKey", keys.end.printableNonNull())
	    .detail("ShouldSplit", shouldSplit)
	    .detail("ShouldMerge", shouldMerge)
	    .detail("HasBeenTrueLongEnough", wantsToMerge->hasBeenTrueForLongEnough())
	    .detail("CurrentMetrics", stats.toString())
	    .detail("ShardBoundsMaxBytes", shardBounds.max.bytes)
	    .detail("ShardBoundsMinBytes", shardBounds.min.bytes)
	    .detail("WriteBandwitdhStatus", bandwidthStatus)
	    .detail("SplitBecauseHighWriteBandWidth", ( bandwidthStatus == BandwidthStatusHigh && keys.begin < keyServersKeys.begin ) ? "Yes" :"No");*/

	if(!self->anyZeroHealthyTeams->get() && wantsToMerge->hasBeenTrueForLongEnough()) {
		onChange = onChange || shardMerger( self, keys, shardSize );
	}
	if( shouldSplit ) {
		onChange = onChange || shardSplitter( self, keys, shardSize, shardBounds );
	}

	wait( onChange );
	return Void();
}

ACTOR Future<Void> shardTracker(
		DataDistributionTracker* self,
		KeyRange keys,
		Reference<AsyncVar<Optional<ShardMetrics>>> shardSize)
{
	wait( yieldedFuture(self->readyToStart.getFuture()) );

	if( !shardSize->get().present() )
		wait( shardSize->onChange() );

	if( !self->maxShardSize->get().present() )
		wait( yieldedFuture(self->maxShardSize->onChange()) );

	// Since maxShardSize will become present for all shards at once, avoid slow tasks with a short delay
	wait( delay( 0, TaskPriority::DataDistribution ) );

	// Survives multiple calls to shardEvaluator and keeps merges from happening too quickly.
	state Reference<HasBeenTrueFor> wantsToMerge( new HasBeenTrueFor( shardSize->get() ) );

	/*TraceEvent("ShardTracker", self->distributorId)
		.detail("Begin", keys.begin)
		.detail("End", keys.end)
		.detail("TrackerID", trackerID)
		.detail("MaxBytes", self->maxShardSize->get().get())
		.detail("ShardSize", shardSize->get().get().bytes)
		.detail("BytesPerKSec", shardSize->get().get().bytesPerKSecond);*/

	try {
		loop {
			// Use the current known size to check for (and start) splits and merges.
			wait( shardEvaluator( self, keys, shardSize, wantsToMerge ) );

			// We could have a lot of actors being released from the previous wait at the same time. Immediately calling
			// delay(0) mitigates the resulting SlowTask
			wait( delay(0, TaskPriority::DataDistribution) );
		}
	} catch (Error& e) {
		if (e.code() != error_code_actor_cancelled)
			self->output.sendError(e);		// Propagate failure to dataDistributionTracker
		throw e;
	}
}

<<<<<<< HEAD
void restartShardTrackers(DataDistributionTracker* self, KeyRangeRef keys, Optional<ShardMetrics> startingMetrics) {
	auto ranges = self->shards.getAffectedRangesAfterInsertion( keys, ShardTrackedData() );
=======
void restartShardTrackers(DataDistributionTracker* self, KeyRangeRef keys, Optional<ShardMetrics> startingSize) {
	auto ranges = self->shards.getAffectedRangesAfterInsertion(keys, ShardTrackedData());
>>>>>>> fb7c0f05
	for(int i=0; i<ranges.size(); i++) {
		if( !ranges[i].value.trackShard.isValid() && ranges[i].begin != keys.begin ) {
			// When starting, key space will be full of "dummy" default contructed entries.
			// This should happen when called from trackInitialShards()
			ASSERT( !self->readyToStart.isSet() );
			continue;
		}

		Reference<AsyncVar<Optional<ShardMetrics>>> shardMetrics(new AsyncVar<Optional<ShardMetrics>>());

		// For the case where the new tracker will take over at the boundaries of current shard(s)
		//  we can use the old size if it is available. This will be the case when merging shards.
		if (startingMetrics.present()) {
			ASSERT( ranges.size() == 1 );
			/*TraceEvent("ShardTrackerSizePreset", self->distributorId)
			    .detail("Keys", keys)
			    .detail("Size", startingMetrics.get().metrics.bytes)
			    .detail("Merges", startingMetrics.get().merges);*/
			TEST( true ); // shardTracker started with trackedBytes already set
			shardMetrics->set(startingMetrics);
		}

		ShardTrackedData data;
		data.stats = shardMetrics;
		data.trackShard = shardTracker(self, ranges[i], shardMetrics);
		data.trackBytes = trackShardMetrics(self, ranges[i], shardMetrics);
		self->shards.insert( ranges[i], data );
	}
}

ACTOR Future<Void> trackInitialShards(DataDistributionTracker *self, Reference<InitialDataDistribution> initData)
{
	TraceEvent("TrackInitialShards", self->distributorId).detail("InitialShardCount", initData->shards.size());

	//This line reduces the priority of shard initialization to prevent interference with failure monitoring.
	//SOMEDAY: Figure out what this priority should actually be
	wait( delay( 0.0, TaskPriority::DataDistribution ) );

	state int s;
	for(s=0; s<initData->shards.size()-1; s++) {
		restartShardTrackers( self, KeyRangeRef( initData->shards[s].key, initData->shards[s+1].key ) );
		wait( yield( TaskPriority::DataDistribution ) );
	}

	Future<Void> initialSize = changeSizes( self, KeyRangeRef(allKeys.begin, allKeys.end), 0 );
	self->readyToStart.send(Void());
	wait( initialSize );
	self->maxShardSizeUpdater = updateMaxShardSize( self->dbSizeEstimate, self->maxShardSize );

	return Void();
}

ACTOR Future<Void> fetchShardMetrics_impl( DataDistributionTracker* self, GetMetricsRequest req ) {
	try {
		loop {
			Future<Void> onChange;
			StorageMetrics returnMetrics;
			for (auto t : self->shards.intersectingRanges(req.keys)) {
				auto &stats = t.value().stats;
				if( !stats->get().present() ) {
					onChange = stats->onChange();
					break;
				}
				returnMetrics += t.value().stats->get().get().metrics;
			}

			if( !onChange.isValid() ) {
				req.reply.send( returnMetrics );
				return Void();
			}

			wait( onChange );
		}
	} catch( Error &e ) {
		if( e.code() != error_code_actor_cancelled && !req.reply.isSet() )
			req.reply.sendError(e);
		throw;
	}
}

ACTOR Future<Void> fetchShardMetrics( DataDistributionTracker* self, GetMetricsRequest req ) {
	choose {
		when( wait( fetchShardMetrics_impl( self, req ) ) ) {}
		when( wait( delay( SERVER_KNOBS->DD_SHARD_METRICS_TIMEOUT, TaskPriority::DataDistribution ) ) ) {
			TEST(true); // DD_SHARD_METRICS_TIMEOUT
			StorageMetrics largeMetrics;
			largeMetrics.bytes = SERVER_KNOBS->MAX_SHARD_BYTES;
			req.reply.send( largeMetrics );
		}
	}
	return Void();
}

<<<<<<< HEAD

ACTOR Future<Void> fetchShardMetricsList_impl( DataDistributionTracker* self, GetMetricsListRequest req ) {
	try {
		loop {
			// used to control shard limit
			int shardNum = 0;
			// list of metrics, regenerate on loop when full range unsuccessful
			Standalone<VectorRef<DDMetricsRef>> result;
			Future<Void> onChange;
			auto beginIter = self->shards.containedRanges(req.keys).begin();
			auto endIter = self->shards.intersectingRanges(req.keys).end();
			for (auto t = beginIter; t != endIter; ++t) {
				auto &stats = t.value().stats;
				if( !stats->get().present() ) {
					onChange = stats->onChange();
					break;
				}
				result.push_back_deep(result.arena(),
				                      DDMetricsRef(stats->get().get().metrics.bytes, KeyRef(t.begin().toString())));
				++shardNum;
				if (shardNum >= req.shardLimit) {
					break;
				}
			}

			if( !onChange.isValid() ) {
				req.reply.send( result );
				return Void();
			}

			wait( onChange );
		}
	} catch( Error &e ) {
		if( e.code() != error_code_actor_cancelled && !req.reply.isSet() )
			req.reply.sendError(e);
		throw;
	}
}

ACTOR Future<Void> fetchShardMetricsList( DataDistributionTracker* self, GetMetricsListRequest req ) {
	choose {
		when( wait( fetchShardMetricsList_impl( self, req ) ) ) {}
		when( wait( delay( SERVER_KNOBS->DD_SHARD_METRICS_TIMEOUT ) ) ) {
			req.reply.sendError(timed_out());
		}
	}
	return Void();
}

ACTOR Future<Void> dataDistributionTracker(
	Reference<InitialDataDistribution> initData,
	Database cx,
	PromiseStream<RelocateShard> output,
	Reference<ShardsAffectedByTeamFailure> shardsAffectedByTeamFailure,
	PromiseStream<GetMetricsRequest> getShardMetrics,
	PromiseStream<GetMetricsListRequest> getShardMetricsList,
	FutureStream<Promise<int64_t>> getAverageShardBytes,
	Promise<Void> readyToStart,
	Reference<AsyncVar<bool>> anyZeroHealthyTeams,
	UID distributorId)
{
	state DataDistributionTracker self(cx, distributorId, readyToStart, output, shardsAffectedByTeamFailure, anyZeroHealthyTeams);
=======
ACTOR Future<Void> dataDistributionTracker(Reference<InitialDataDistribution> initData, Database cx,
                                           PromiseStream<RelocateShard> output,
                                           Reference<ShardsAffectedByTeamFailure> shardsAffectedByTeamFailure,
                                           PromiseStream<GetMetricsRequest> getShardMetrics,
                                           FutureStream<Promise<int64_t>> getAverageShardBytes,
                                           Promise<Void> readyToStart, Reference<AsyncVar<bool>> anyZeroHealthyTeams,
                                           UID distributorId, KeyRangeMap<ShardTrackedData>* shards) {
	state DataDistributionTracker self(cx, distributorId, readyToStart, output, shardsAffectedByTeamFailure,
	                                   anyZeroHealthyTeams, *shards);
>>>>>>> fb7c0f05
	state Future<Void> loggingTrigger = Void();
	state Future<Void> readHotDetect = readHotDetector(&self);
	try {
		wait( trackInitialShards( &self, initData ) );
		initData = Reference<InitialDataDistribution>();

		loop choose {
			when( Promise<int64_t> req = waitNext( getAverageShardBytes ) ) {
				req.send( self.maxShardSize->get().get() / 2 );
			}
			when( wait( loggingTrigger ) ) {
				TraceEvent("DDTrackerStats", self.distributorId)
				    .detail("Shards", self.shards.size())
				    .detail("TotalSizeBytes", self.dbSizeEstimate->get())
				    .detail("SystemSizeBytes", self.systemSizeEstimate)
				    .trackLatest("DDTrackerStats");

				loggingTrigger = delay(SERVER_KNOBS->DATA_DISTRIBUTION_LOGGING_INTERVAL, TaskPriority::FlushTrace);
			}
			when( GetMetricsRequest req = waitNext( getShardMetrics.getFuture() ) ) {
				self.sizeChanges.add( fetchShardMetrics( &self, req ) );
			}
			when( GetMetricsListRequest req = waitNext( getShardMetricsList.getFuture() ) ) {
				self.sizeChanges.add( fetchShardMetricsList( &self, req ) );
			}
			when( wait( self.sizeChanges.getResult() ) ) {}
		}
	} catch (Error& e) {
		TraceEvent(SevError, "DataDistributionTrackerError", self.distributorId).error(e);
		throw e;
	}
}

vector<KeyRange> ShardsAffectedByTeamFailure::getShardsFor( Team team ) {
	vector<KeyRange> r;
	for(auto it = team_shards.lower_bound( std::pair<Team,KeyRange>( team, KeyRangeRef() ) ); it != team_shards.end() && it->first == team; ++it)
		r.push_back( it->second );
	return r;
}

bool ShardsAffectedByTeamFailure::hasShards(Team team) {
	auto it = team_shards.lower_bound(std::pair<Team, KeyRange>(team, KeyRangeRef()));
	return it != team_shards.end() && it->first == team;
}

int ShardsAffectedByTeamFailure::getNumberOfShards( UID ssID ) {
	return storageServerShards[ssID];
}

std::pair<vector<ShardsAffectedByTeamFailure::Team>,vector<ShardsAffectedByTeamFailure::Team>> ShardsAffectedByTeamFailure::getTeamsFor( KeyRangeRef keys ) {
	return shard_teams[keys.begin];
}

void ShardsAffectedByTeamFailure::erase(Team team, KeyRange const& range) {
	if(team_shards.erase( std::pair<Team,KeyRange>(team, range) ) > 0) {
		for (auto uid = team.servers.begin(); uid != team.servers.end(); ++uid) {
			// Safeguard against going negative after eraseServer() sets value to 0
			if (storageServerShards[*uid] > 0) {
				storageServerShards[*uid]--;
			}
		}
	}
}

void ShardsAffectedByTeamFailure::eraseServer(UID ssID) {
	storageServerShards[ssID] = 0;
}

void ShardsAffectedByTeamFailure::insert(Team team, KeyRange const& range) {
	if(team_shards.insert( std::pair<Team,KeyRange>( team, range ) ).second) {
		for(auto uid = team.servers.begin(); uid != team.servers.end(); ++uid)
			storageServerShards[*uid]++;
	}
}

void ShardsAffectedByTeamFailure::defineShard( KeyRangeRef keys ) {
	std::vector<Team> teams;
	std::vector<Team> prevTeams;
	auto rs = shard_teams.intersectingRanges(keys);
	for(auto it = rs.begin(); it != rs.end(); ++it) {
		for(auto t=it->value().first.begin(); t!=it->value().first.end(); ++t) {
			teams.push_back( *t );
			erase(*t, it->range());
		}
		for(auto t=it->value().second.begin(); t!=it->value().second.end(); ++t) {
			prevTeams.push_back( *t );
		}
	}
	uniquify(teams);
	uniquify(prevTeams);

	/*TraceEvent("ShardsAffectedByTeamFailureDefine")
		.detail("KeyBegin", keys.begin)
		.detail("KeyEnd", keys.end)
		.detail("TeamCount", teams.size());*/

	auto affectedRanges = shard_teams.getAffectedRangesAfterInsertion(keys);
	shard_teams.insert( keys, std::make_pair(teams, prevTeams) );

	for(auto r=affectedRanges.begin(); r != affectedRanges.end(); ++r) {
		auto& t = shard_teams[r->begin];
		for(auto it=t.first.begin(); it!=t.first.end(); ++it) {
			insert(*it, *r);
		}
	}
	check();
}

// Move keys to destinationTeams by updating shard_teams
void ShardsAffectedByTeamFailure::moveShard( KeyRangeRef keys, std::vector<Team> destinationTeams ) {
	/*TraceEvent("ShardsAffectedByTeamFailureMove")
		.detail("KeyBegin", keys.begin)
		.detail("KeyEnd", keys.end)
		.detail("NewTeamSize", destinationTeam.size())
		.detail("NewTeam", describe(destinationTeam));*/

	auto ranges = shard_teams.intersectingRanges( keys );
	std::vector< std::pair<std::pair<std::vector<Team>,std::vector<Team>>,KeyRange> > modifiedShards;
	for(auto it = ranges.begin(); it != ranges.end(); ++it) {
		if( keys.contains( it->range() ) ) {
			// erase the many teams that were associated with this one shard
			for(auto t = it->value().first.begin(); t != it->value().first.end(); ++t) {
				erase(*t, it->range());
			}

			// save this modification for later insertion
			std::vector<Team> prevTeams = it->value().second;
			prevTeams.insert(prevTeams.end(), it->value().first.begin(), it->value().first.end());
			uniquify(prevTeams);

			modifiedShards.push_back( std::pair<std::pair<std::vector<Team>,std::vector<Team>>,KeyRange>( std::make_pair(destinationTeams, prevTeams), it->range() ) );
		} else {
			// for each range that touches this move, add our team as affecting this range
			for(auto& team : destinationTeams) {
				insert(team, it->range());
			}

			// if we are not in the list of teams associated with this shard, add us in
			auto& teams = it->value();
			teams.second.insert(teams.second.end(), teams.first.begin(), teams.first.end());
			uniquify(teams.second);

			teams.first.insert(teams.first.end(), destinationTeams.begin(), destinationTeams.end());
			uniquify(teams.first);
		}
	}

	// we cannot modify the KeyRangeMap while iterating through it, so add saved modifications now
	for( int i = 0; i < modifiedShards.size(); i++ ) {
		for( auto& t : modifiedShards[i].first.first) {
			insert(t, modifiedShards[i].second);
		}
		shard_teams.insert( modifiedShards[i].second, modifiedShards[i].first );
	}

	check();
}

void ShardsAffectedByTeamFailure::finishMove( KeyRangeRef keys ) {
	auto ranges = shard_teams.containedRanges(keys);
	for(auto it = ranges.begin(); it != ranges.end(); ++it) {
		it.value().second.clear();
	}
}

void ShardsAffectedByTeamFailure::check() {
	if (EXPENSIVE_VALIDATION) {
		for(auto t = team_shards.begin(); t != team_shards.end(); ++t) {
			auto i = shard_teams.rangeContaining(t->second.begin);
			if (i->range() != t->second ||
				!std::count(i->value().first.begin(), i->value().first.end(), t->first))
			{
				ASSERT(false);
			}
		}
		auto rs = shard_teams.ranges();
		for(auto i = rs.begin(); i != rs.end(); ++i)
			for(vector<Team>::iterator t = i->value().first.begin(); t != i->value().first.end(); ++t)
				if (!team_shards.count( std::make_pair( *t, i->range() ) )) {
					std::string teamDesc, shards;
					for(int k=0; k<t->servers.size(); k++)
						teamDesc += format("%llx ", t->servers[k].first());
					for(auto x = team_shards.lower_bound( std::make_pair( *t, KeyRangeRef() ) ); x != team_shards.end() && x->first == *t; ++x)
						shards += printable(x->second.begin) + "-" + printable(x->second.end) + ",";
					TraceEvent(SevError,"SATFInvariantError2")
						.detail("KB", i->begin())
						.detail("KE", i->end())
						.detail("Team", teamDesc)
						.detail("Shards", shards);
					ASSERT(false);
				}
	}
}<|MERGE_RESOLUTION|>--- conflicted
+++ resolved
@@ -33,23 +33,8 @@
 	BandwidthStatusHigh
 };
 
-<<<<<<< HEAD
 enum ReadBandwidthStatus { ReadBandwidthStatusNormal, ReadBandwidthStatusHigh };
 
-struct ShardMetrics {
-	StorageMetrics metrics;
-	double lastLowBandwidthStartTime;
-	int shardCount;
-
-	bool operator == ( ShardMetrics const& rhs ) const {
-		return metrics == rhs.metrics && lastLowBandwidthStartTime == rhs.lastLowBandwidthStartTime && shardCount == rhs.shardCount;
-	}
-
-	ShardMetrics(StorageMetrics const& metrics, double lastLowBandwidthStartTime, int shardCount) : metrics(metrics), lastLowBandwidthStartTime(lastLowBandwidthStartTime), shardCount(shardCount) {}
-};
-
-=======
->>>>>>> fb7c0f05
 BandwidthStatus getBandwidthStatus( StorageMetrics const& metrics ) {
 	if( metrics.bytesPerKSecond > SERVER_KNOBS->SHARD_MAX_BYTES_PER_KSEC )
 		return BandwidthStatusHigh;
@@ -103,15 +88,9 @@
 	Promise<Void> readyToStart;
 	Reference<AsyncVar<bool>> anyZeroHealthyTeams;
 
-<<<<<<< HEAD
 	// Read hot detection
 	PromiseStream<KeyRange> readHotShard;
 
-	DataDistributionTracker(Database cx, UID distributorId, Promise<Void> const& readyToStart, PromiseStream<RelocateShard> const& output, Reference<ShardsAffectedByTeamFailure> shardsAffectedByTeamFailure, Reference<AsyncVar<bool>> anyZeroHealthyTeams)
-		: cx(cx), distributorId( distributorId ), dbSizeEstimate( new AsyncVar<int64_t>() ), systemSizeEstimate(0),
-			maxShardSize( new AsyncVar<Optional<int64_t>>() ),
-			sizeChanges(false), readyToStart(readyToStart), output( output ), shardsAffectedByTeamFailure(shardsAffectedByTeamFailure), anyZeroHealthyTeams(anyZeroHealthyTeams) {}
-=======
 	DataDistributionTracker(Database cx, UID distributorId, Promise<Void> const& readyToStart,
 	                        PromiseStream<RelocateShard> const& output,
 	                        Reference<ShardsAffectedByTeamFailure> shardsAffectedByTeamFailure,
@@ -120,7 +99,6 @@
 	    maxShardSize(new AsyncVar<Optional<int64_t>>()), sizeChanges(false), readyToStart(readyToStart), output(output),
 	    shardsAffectedByTeamFailure(shardsAffectedByTeamFailure), anyZeroHealthyTeams(anyZeroHealthyTeams),
 	    shards(shards) {}
->>>>>>> fb7c0f05
 
 	~DataDistributionTracker()
 	{
@@ -729,13 +707,8 @@
 	}
 }
 
-<<<<<<< HEAD
 void restartShardTrackers(DataDistributionTracker* self, KeyRangeRef keys, Optional<ShardMetrics> startingMetrics) {
-	auto ranges = self->shards.getAffectedRangesAfterInsertion( keys, ShardTrackedData() );
-=======
-void restartShardTrackers(DataDistributionTracker* self, KeyRangeRef keys, Optional<ShardMetrics> startingSize) {
 	auto ranges = self->shards.getAffectedRangesAfterInsertion(keys, ShardTrackedData());
->>>>>>> fb7c0f05
 	for(int i=0; i<ranges.size(); i++) {
 		if( !ranges[i].value.trackShard.isValid() && ranges[i].begin != keys.begin ) {
 			// When starting, key space will be full of "dummy" default contructed entries.
@@ -828,8 +801,6 @@
 	}
 	return Void();
 }
-
-<<<<<<< HEAD
 
 ACTOR Future<Void> fetchShardMetricsList_impl( DataDistributionTracker* self, GetMetricsListRequest req ) {
 	try {
@@ -879,30 +850,16 @@
 	return Void();
 }
 
-ACTOR Future<Void> dataDistributionTracker(
-	Reference<InitialDataDistribution> initData,
-	Database cx,
-	PromiseStream<RelocateShard> output,
-	Reference<ShardsAffectedByTeamFailure> shardsAffectedByTeamFailure,
-	PromiseStream<GetMetricsRequest> getShardMetrics,
-	PromiseStream<GetMetricsListRequest> getShardMetricsList,
-	FutureStream<Promise<int64_t>> getAverageShardBytes,
-	Promise<Void> readyToStart,
-	Reference<AsyncVar<bool>> anyZeroHealthyTeams,
-	UID distributorId)
-{
-	state DataDistributionTracker self(cx, distributorId, readyToStart, output, shardsAffectedByTeamFailure, anyZeroHealthyTeams);
-=======
 ACTOR Future<Void> dataDistributionTracker(Reference<InitialDataDistribution> initData, Database cx,
                                            PromiseStream<RelocateShard> output,
                                            Reference<ShardsAffectedByTeamFailure> shardsAffectedByTeamFailure,
                                            PromiseStream<GetMetricsRequest> getShardMetrics,
+                                           PromiseStream<GetMetricsListRequest> getShardMetricsList,
                                            FutureStream<Promise<int64_t>> getAverageShardBytes,
                                            Promise<Void> readyToStart, Reference<AsyncVar<bool>> anyZeroHealthyTeams,
                                            UID distributorId, KeyRangeMap<ShardTrackedData>* shards) {
 	state DataDistributionTracker self(cx, distributorId, readyToStart, output, shardsAffectedByTeamFailure,
 	                                   anyZeroHealthyTeams, *shards);
->>>>>>> fb7c0f05
 	state Future<Void> loggingTrigger = Void();
 	state Future<Void> readHotDetect = readHotDetector(&self);
 	try {
