/*
 * Knobs.cpp
 *
 * This source file is part of the FoundationDB open source project
 *
 * Copyright 2013-2018 Apple Inc. and the FoundationDB project authors
 *
 * Licensed under the Apache License, Version 2.0 (the "License");
 * you may not use this file except in compliance with the License.
 * You may obtain a copy of the License at
 *
 *     http://www.apache.org/licenses/LICENSE-2.0
 *
 * Unless required by applicable law or agreed to in writing, software
 * distributed under the License is distributed on an "AS IS" BASIS,
 * WITHOUT WARRANTIES OR CONDITIONS OF ANY KIND, either express or implied.
 * See the License for the specific language governing permissions and
 * limitations under the License.
 */

#include "flow/Knobs.h"
#include "flow/flow.h"
#include <cmath>
#include <cinttypes>

FlowKnobs const* FLOW_KNOBS = new FlowKnobs();

#define init( knob, value ) initKnob( knob, value, #knob )

FlowKnobs::FlowKnobs() {
	initialize();
}

// clang-format off
void FlowKnobs::initialize(bool randomize, bool isSimulated) {
	init( AUTOMATIC_TRACE_DUMP,                                  1 );
	init( PREVENT_FAST_SPIN_DELAY,                             .01 );
	init( CACHE_REFRESH_INTERVAL_WHEN_ALL_ALTERNATIVES_FAILED, 1.0 );

	init( DELAY_JITTER_OFFSET,                                 0.9 );
	init( DELAY_JITTER_RANGE,                                  0.2 );
	init( BUSY_WAIT_THRESHOLD,                                   0 ); // 1e100 == never sleep
	init( CLIENT_REQUEST_INTERVAL,                             1.0 ); if( randomize && BUGGIFY ) CLIENT_REQUEST_INTERVAL = 2.0;
	init( SERVER_REQUEST_INTERVAL,                             1.0 ); if( randomize && BUGGIFY ) SERVER_REQUEST_INTERVAL = 2.0;

	init( REACTOR_FLAGS,                                         0 );

	init( DISABLE_ASSERTS,                                       0 );
	init( QUEUE_MODEL_SMOOTHING_AMOUNT,                        2.0 );

	init( RUN_LOOP_PROFILING_INTERVAL,                       0.125 ); // A value of 0 disables run loop profiling
	init( SLOWTASK_PROFILING_LOG_INTERVAL,                       0 ); // A value of 0 means use RUN_LOOP_PROFILING_INTERVAL
	init( SLOWTASK_PROFILING_MAX_LOG_INTERVAL,                 1.0 );
	init( SLOWTASK_PROFILING_LOG_BACKOFF,                      2.0 );
	init( SATURATION_PROFILING_LOG_INTERVAL,                   0.5 ); // A value of 0 means use RUN_LOOP_PROFILING_INTERVAL
	init( SATURATION_PROFILING_MAX_LOG_INTERVAL,               5.0 );
	init( SATURATION_PROFILING_LOG_BACKOFF,                    2.0 );

	init( RANDOMSEED_RETRY_LIMIT,                                4 );
	init( FAST_ALLOC_LOGGING_BYTES,                           10e6 );
	init( HUGE_ARENA_LOGGING_BYTES,                          100e6 );
	init( HUGE_ARENA_LOGGING_INTERVAL,                         5.0 );

	//connectionMonitor
	init( CONNECTION_MONITOR_LOOP_TIME,   isSimulated ? 0.75 : 1.0 ); if( randomize && BUGGIFY ) CONNECTION_MONITOR_LOOP_TIME = 6.0;
	init( CONNECTION_MONITOR_TIMEOUT,     isSimulated ? 1.50 : 2.0 ); if( randomize && BUGGIFY ) CONNECTION_MONITOR_TIMEOUT = 6.0;
	init( CONNECTION_MONITOR_IDLE_TIMEOUT,                   180.0 ); if( randomize && BUGGIFY ) CONNECTION_MONITOR_IDLE_TIMEOUT = 5.0;
	init( CONNECTION_MONITOR_INCOMING_IDLE_MULTIPLIER,         1.2 );
	init( CONNECTION_MONITOR_UNREFERENCED_CLOSE_DELAY,         2.0 );

	//FlowTransport
	init( CONNECTION_REJECTED_MESSAGE_DELAY,                   1.0 );
	init( CONNECTION_ID_TIMEOUT,                             600.0 ); if( randomize && BUGGIFY ) CONNECTION_ID_TIMEOUT = 60.0;
	init( CONNECTION_CLEANUP_DELAY,                          100.0 );
	init( INITIAL_RECONNECTION_TIME,                          0.05 );
	init( MAX_RECONNECTION_TIME,                               0.5 );
	init( RECONNECTION_TIME_GROWTH_RATE,                       1.2 );
	init( RECONNECTION_RESET_TIME,                             5.0 );
	init( ALWAYS_ACCEPT_DELAY,                                15.0 );
	init( ACCEPT_BATCH_SIZE,                                    10 );
	init( TOO_MANY_CONNECTIONS_CLOSED_RESET_DELAY,             5.0 );
	init( TOO_MANY_CONNECTIONS_CLOSED_TIMEOUT,                20.0 );
	init( PEER_UNAVAILABLE_FOR_LONG_TIME_TIMEOUT,           3600.0 );
	init( INCOMPATIBLE_PEER_DELAY_BEFORE_LOGGING,              5.0 );
	init( PING_LOGGING_INTERVAL,                               3.0 );
	init( PING_SAMPLE_AMOUNT,                                  100 );
	init( NETWORK_CONNECT_SAMPLE_AMOUNT,                       100 );

	init( TLS_CERT_REFRESH_DELAY_SECONDS,                 12*60*60 );
	init( TLS_SERVER_CONNECTION_THROTTLE_TIMEOUT,              9.0 );
	init( TLS_CLIENT_CONNECTION_THROTTLE_TIMEOUT,             11.0 );
	init( TLS_SERVER_CONNECTION_THROTTLE_ATTEMPTS,               1 );
	init( TLS_CLIENT_CONNECTION_THROTTLE_ATTEMPTS,               1 );
	init( TLS_CLIENT_HANDSHAKE_THREADS,                          0 );
	init( TLS_SERVER_HANDSHAKE_THREADS,                       1000 );
	init( TLS_HANDSHAKE_THREAD_STACKSIZE,                64 * 1024 );
	init( TLS_MALLOC_ARENA_MAX,                                  6 );
	init( TLS_HANDSHAKE_LIMIT,                                1000 );

	init( NETWORK_TEST_CLIENT_COUNT,                            30 );
	init( NETWORK_TEST_REPLY_SIZE,                           600e3 );
	init( NETWORK_TEST_REQUEST_COUNT,                            0 ); // 0 -> run forever
	init( NETWORK_TEST_REQUEST_SIZE,                             1 );
	init( NETWORK_TEST_SCRIPT_MODE,                          false );

	//AsyncFileCached
	init( PAGE_CACHE_4K,                                   2LL<<30 );
	init( PAGE_CACHE_64K,                                200LL<<20 );
	init( SIM_PAGE_CACHE_4K,                                   1e8 );
	init( SIM_PAGE_CACHE_64K,                                  1e7 );
	init( BUGGIFY_SIM_PAGE_CACHE_4K,                           1e6 );
	init( BUGGIFY_SIM_PAGE_CACHE_64K,                          1e6 );
	init( MAX_EVICT_ATTEMPTS,                                  100 ); if( randomize && BUGGIFY ) MAX_EVICT_ATTEMPTS = 2;
	init( CACHE_EVICTION_POLICY,                          "random" );
	init( PAGE_CACHE_TRUNCATE_LOOKUP_FRACTION,                 0.1 ); if( randomize && BUGGIFY ) PAGE_CACHE_TRUNCATE_LOOKUP_FRACTION = 0.0; else if( randomize && BUGGIFY ) PAGE_CACHE_TRUNCATE_LOOKUP_FRACTION = 1.0;
<<<<<<< HEAD
	init( FLOW_CACHEDFILE_WRITE_WINDOW_LIMIT,                   -1 ); if( randomize && BUGGIFY ) FLOW_CACHEDFILE_WRITE_WINDOW_LIMIT = 1e6; // 0 - auto(TODO); Negative - no limit
	init( FLOW_CACHEDFILE_WRITE_WINDOW_SECONDS,                 -1 ); if( randomize && BUGGIFY ) FLOW_CACHEDFILE_WRITE_WINDOW_SECONDS = 1; // 0 - auto(TODO); Negative - no limit
=======
	init( FLOW_CACHEDFILE_WRITE_WINDOW_LIMIT,                  500 ); if( randomize && BUGGIFY ) FLOW_CACHEDFILE_WRITE_WINDOW_LIMIT = 1e6; // 0 - auto(TODO); Negative - no limit
	init( FLOW_CACHEDFILE_WRITE_WINDOW_SECONDS,               0.05 ); if( randomize && BUGGIFY ) FLOW_CACHEDFILE_WRITE_WINDOW_SECONDS = 1; // 0 - auto(TODO); Negative - no limit
>>>>>>> a09acd32

	//AsyncFileEIO
	init( EIO_MAX_PARALLELISM,                                  4  );
	init( EIO_USE_ODIRECT,                                      0  );

	//AsyncFileKAIO
	init( MAX_OUTSTANDING,                                      64 );
	init( MIN_SUBMIT,                                           10 );

	init( PAGE_WRITE_CHECKSUM_HISTORY,                           0 ); if( randomize && BUGGIFY ) PAGE_WRITE_CHECKSUM_HISTORY = 10000000;
	init( DISABLE_POSIX_KERNEL_AIO,                              0 );

	//AsyncFileNonDurable
	init( MAX_PRIOR_MODIFICATION_DELAY,                        1.0 ); if( randomize && BUGGIFY ) MAX_PRIOR_MODIFICATION_DELAY = 10.0;

	//GenericActors
	init( BUGGIFY_FLOW_LOCK_RELEASE_DELAY,                     1.0 );
	init( LOW_PRIORITY_DELAY_COUNT,                              5 );

	//IAsyncFile
	init( INCREMENTAL_DELETE_TRUNCATE_AMOUNT,                  5e8 ); //500MB
	init( INCREMENTAL_DELETE_INTERVAL,                         1.0 ); //every 1 second
		
	//Net2 and FlowTransport
	init( MIN_COALESCE_DELAY,                                10e-6 ); if( randomize && BUGGIFY ) MIN_COALESCE_DELAY = 0;
	init( MAX_COALESCE_DELAY,                                20e-6 ); if( randomize && BUGGIFY ) MAX_COALESCE_DELAY = 0;
	init( SLOW_LOOP_CUTOFF,                          15.0 / 1000.0 );
	init( SLOW_LOOP_SAMPLING_RATE,                             0.1 );
	init( TSC_YIELD_TIME,                                  1000000 );
	init( MIN_LOGGED_PRIORITY_BUSY_FRACTION,                  0.05 );
	init( CERT_FILE_MAX_SIZE,                      5 * 1024 * 1024 );

	//Network
	init( PACKET_LIMIT,                                  100LL<<20 );
	init( PACKET_WARNING,                                  2LL<<20 );  // 2MB packet warning quietly allows for 1MB system messages
	init( TIME_OFFSET_LOGGING_INTERVAL,                       60.0 );
	init( MAX_PACKET_SEND_BYTES,                        128 * 1024 );
	init( MIN_PACKET_BUFFER_BYTES,                        4 * 1024 );
	init( MIN_PACKET_BUFFER_FREE_BYTES,                        256 );
	init( FLOW_TCP_NODELAY,                                      1 );
	init( FLOW_TCP_QUICKACK,                                     0 );

	//Sim2
	init( MIN_OPEN_TIME,                                    0.0002 );
	init( MAX_OPEN_TIME,                                    0.0012 );
	init( SIM_DISK_IOPS,                                      5000 );
	init( SIM_DISK_BANDWIDTH,                             50000000 );
	init( MIN_NETWORK_LATENCY,                              100e-6 );
	init( FAST_NETWORK_LATENCY,                             800e-6 );
	init( SLOW_NETWORK_LATENCY,                             100e-3 );
	init( MAX_CLOGGING_LATENCY,                                  0 ); if( randomize && BUGGIFY ) MAX_CLOGGING_LATENCY =  0.1 * deterministicRandom()->random01();
	init( MAX_BUGGIFIED_DELAY,                                   0 ); if( randomize && BUGGIFY ) MAX_BUGGIFIED_DELAY =  0.2 * deterministicRandom()->random01();
	init( SIM_CONNECT_ERROR_MODE, deterministicRandom()->randomInt(0,3) );

	//Tracefiles
	init( ZERO_LENGTH_FILE_PAD,                                  1 );
	init( TRACE_FLUSH_INTERVAL,                               0.25 );
	init( TRACE_RETRY_OPEN_INTERVAL,						  1.00 );
	init( MIN_TRACE_SEVERITY,                 isSimulated ? 1 : 10 ); // Related to the trace severity in Trace.h
	init( MAX_TRACE_SUPPRESSIONS,                              1e4 );
	init( TRACE_DATETIME_ENABLED,                             true ); // trace time in human readable format (always real time)
	init( TRACE_SYNC_ENABLED,                                    0 );
	init( TRACE_EVENT_METRIC_UNITS_PER_SAMPLE,                 500 );
	init( TRACE_EVENT_THROTTLER_SAMPLE_EXPIRY,              1800.0 ); // 30 mins
	init( TRACE_EVENT_THROTTLER_MSG_LIMIT,                   20000 );
	init( MAX_TRACE_FIELD_LENGTH,                              495 ); // If the value of this is changed, the corresponding default in Trace.cpp should be changed as well
	init( MAX_TRACE_EVENT_LENGTH,                             4000 ); // If the value of this is changed, the corresponding default in Trace.cpp should be changed as well
	init( ALLOCATION_TRACING_ENABLED,                         true );

	//TDMetrics
	init( MAX_METRICS,                                         600 );
	init( MAX_METRIC_SIZE,                                    2500 );
	init( MAX_METRIC_LEVEL,                                     25 );
	init( METRIC_LEVEL_DIVISOR,                             log(4) );
	init( METRIC_LIMIT_START_QUEUE_SIZE,                        10 );  // The queue size at which to start restricting logging by disabling levels
	init( METRIC_LIMIT_RESPONSE_FACTOR,                         10 );  // The additional queue size at which to disable logging of another level (higher == less restrictive)

	//Load Balancing
	init( LOAD_BALANCE_ZONE_ID_LOCALITY_ENABLED,                 0 );
	init( LOAD_BALANCE_DC_ID_LOCALITY_ENABLED,                   1 );
	init( LOAD_BALANCE_MAX_BACKOFF,                            5.0 );
	init( LOAD_BALANCE_START_BACKOFF,                         0.01 );
	init( LOAD_BALANCE_BACKOFF_RATE,                           2.0 );
	init( MAX_LAGGING_REQUESTS_OUTSTANDING,                 100000 );
	init( INSTANT_SECOND_REQUEST_MULTIPLIER,                   2.0 );
	init( BASE_SECOND_REQUEST_TIME,                         0.0005 );
	init( SECOND_REQUEST_MULTIPLIER_GROWTH,                   0.01 );
	init( SECOND_REQUEST_MULTIPLIER_DECAY,                 0.00025 );
	init( SECOND_REQUEST_BUDGET_GROWTH,                       0.05 );
	init( SECOND_REQUEST_MAX_BUDGET,                         100.0 );
	init( ALTERNATIVES_FAILURE_RESET_TIME,                     5.0 );
	init( ALTERNATIVES_FAILURE_MIN_DELAY,                     0.05 );
	init( ALTERNATIVES_FAILURE_DELAY_RATIO,                    0.2 );
	init( ALTERNATIVES_FAILURE_MAX_DELAY,                      1.0 );
	init( ALTERNATIVES_FAILURE_SLOW_DELAY_RATIO,              0.04 );
	init( ALTERNATIVES_FAILURE_SLOW_MAX_DELAY,                30.0 );
	init( ALTERNATIVES_FAILURE_SKIP_DELAY,                     1.0 );
	init( FUTURE_VERSION_INITIAL_BACKOFF,                      1.0 );
	init( FUTURE_VERSION_MAX_BACKOFF,                          8.0 );
	init( FUTURE_VERSION_BACKOFF_GROWTH,                       2.0 );
	init( LOAD_BALANCE_MAX_BAD_OPTIONS,                          1 ); //should be the same as MAX_MACHINES_FALLING_BEHIND
	init( LOAD_BALANCE_PENALTY_IS_BAD,                        true );
	init( BASIC_LOAD_BALANCE_UPDATE_RATE,                     10.0 ); //should be longer than the rate we log network metrics
	init( BASIC_LOAD_BALANCE_MAX_CHANGE,                      0.10 );
	init( BASIC_LOAD_BALANCE_MAX_PROB,                         2.0 );
	init( BASIC_LOAD_BALANCE_MIN_REQUESTS,                      20 ); //do not adjust LB probabilities if the proxies are less than releasing less than 20 transactions per second
	init( BASIC_LOAD_BALANCE_MIN_CPU,                         0.05 ); //do not adjust LB probabilities if the proxies are less than 5% utilized
	init( BASIC_LOAD_BALANCE_BUCKETS,                           40 ); //proxies bin recent GRV requests into 40 time bins
	init( BASIC_LOAD_BALANCE_COMPUTE_PRECISION,              10000 ); //determines how much of the LB usage is holding the CPU usage of the proxy

	// Health Monitor
	init( FAILURE_DETECTION_DELAY,                             4.0 ); if( randomize && BUGGIFY ) FAILURE_DETECTION_DELAY = 1.0;
	init( HEALTH_MONITOR_MARK_FAILED_UNSTABLE_CONNECTIONS,    true );
	init( HEALTH_MONITOR_CLIENT_REQUEST_INTERVAL_SECS,          30 );
	init( HEALTH_MONITOR_CONNECTION_MAX_CLOSED,                  5 );
}
// clang-format on

static std::string toLower( std::string const& name ) {
	std::string lower_name;
	for(auto c = name.begin(); c != name.end(); ++c)
		if (*c >= 'A' && *c <= 'Z')
			lower_name += *c - 'A' + 'a';
		else
			lower_name += *c;
	return lower_name;
}

bool Knobs::setKnob( std::string const& knob, std::string const& value ) {
	explicitlySetKnobs.insert(toLower(knob));
	if (double_knobs.count(knob)) {
		double v;
		int n=0;
		if (sscanf(value.c_str(), "%lf%n", &v, &n) != 1 || n != value.size())
			throw invalid_option_value();
		*double_knobs[knob] = v;
		return true;
	}
	if (bool_knobs.count(knob)) {
		if(toLower(value) == "true") {
			*bool_knobs[knob] = true;
		} else if(toLower(value) == "false") {
			*bool_knobs[knob] = false;
		} else {
			int64_t v;
			int n=0;
			if (StringRef(value).startsWith(LiteralStringRef("0x"))) {
				if (sscanf(value.c_str(), "0x%" SCNx64 "%n", &v, &n) != 1 || n != value.size())
					throw invalid_option_value();
			} else {
				if (sscanf(value.c_str(), "%" SCNd64 "%n", &v, &n) != 1 || n != value.size())
					throw invalid_option_value();
			}
			*bool_knobs[knob] = v;
		}
		return true;
	}
	if (int64_knobs.count(knob) || int_knobs.count(knob)) {
		int64_t v;
		int n=0;
		if (StringRef(value).startsWith(LiteralStringRef("0x"))) {
			if (sscanf(value.c_str(), "0x%" SCNx64 "%n", &v, &n) != 1 || n != value.size())
				throw invalid_option_value();
		} else {
			if (sscanf(value.c_str(), "%" SCNd64 "%n", &v, &n) != 1 || n != value.size())
				throw invalid_option_value();
		}
		if (int64_knobs.count(knob))
			*int64_knobs[knob] = v;
		else {
			if ( v < std::numeric_limits<int>::min() || v > std::numeric_limits<int>::max() )
				throw invalid_option_value();
			*int_knobs[knob] = v;
		}
		return true;
	}
	if (string_knobs.count(knob)) {
		*string_knobs[knob] = value;
		return true;
	}
	explicitlySetKnobs.erase(toLower(knob)); // don't store knobs that don't exist
	return false;
}

void Knobs::initKnob( double& knob, double value, std::string const& name ) {
	if (!explicitlySetKnobs.count(toLower(name))) {
		knob = value;
		double_knobs[toLower(name)] = &knob;
	}
}

void Knobs::initKnob( int64_t& knob, int64_t value, std::string const& name ) {
	if (!explicitlySetKnobs.count(toLower(name))) {
		knob = value;
		int64_knobs[toLower(name)] = &knob;
	}
}

void Knobs::initKnob( int& knob, int value, std::string const& name ) {
	if (!explicitlySetKnobs.count(toLower(name))) {
		knob = value;
		int_knobs[toLower(name)] = &knob;
	}
}

void Knobs::initKnob( std::string& knob, const std::string& value, const std::string& name ) {
	if (!explicitlySetKnobs.count(toLower(name))) {
		knob = value;
		string_knobs[toLower(name)] = &knob;
	}
}

void Knobs::initKnob( bool& knob, bool value, std::string const& name ) {
	if (!explicitlySetKnobs.count(toLower(name))) {
		knob = value;
		bool_knobs[toLower(name)] = &knob;
	}
}

void Knobs::trace() {
	for(auto &k : double_knobs)
		TraceEvent("Knob").detail("Name", k.first.c_str()).detail("Value", *k.second);
	for(auto &k : int_knobs)
		TraceEvent("Knob").detail("Name", k.first.c_str()).detail("Value", *k.second);
	for(auto &k : int64_knobs)
		TraceEvent("Knob").detail("Name", k.first.c_str()).detail("Value", *k.second);
	for(auto &k : string_knobs)
		TraceEvent("Knob").detail("Name", k.first.c_str()).detail("Value", *k.second);
	for(auto &k : bool_knobs)
		TraceEvent("Knob").detail("Name", k.first.c_str()).detail("Value", *k.second);
}<|MERGE_RESOLUTION|>--- conflicted
+++ resolved
@@ -113,13 +113,8 @@
 	init( MAX_EVICT_ATTEMPTS,                                  100 ); if( randomize && BUGGIFY ) MAX_EVICT_ATTEMPTS = 2;
 	init( CACHE_EVICTION_POLICY,                          "random" );
 	init( PAGE_CACHE_TRUNCATE_LOOKUP_FRACTION,                 0.1 ); if( randomize && BUGGIFY ) PAGE_CACHE_TRUNCATE_LOOKUP_FRACTION = 0.0; else if( randomize && BUGGIFY ) PAGE_CACHE_TRUNCATE_LOOKUP_FRACTION = 1.0;
-<<<<<<< HEAD
-	init( FLOW_CACHEDFILE_WRITE_WINDOW_LIMIT,                   -1 ); if( randomize && BUGGIFY ) FLOW_CACHEDFILE_WRITE_WINDOW_LIMIT = 1e6; // 0 - auto(TODO); Negative - no limit
-	init( FLOW_CACHEDFILE_WRITE_WINDOW_SECONDS,                 -1 ); if( randomize && BUGGIFY ) FLOW_CACHEDFILE_WRITE_WINDOW_SECONDS = 1; // 0 - auto(TODO); Negative - no limit
-=======
 	init( FLOW_CACHEDFILE_WRITE_WINDOW_LIMIT,                  500 ); if( randomize && BUGGIFY ) FLOW_CACHEDFILE_WRITE_WINDOW_LIMIT = 1e6; // 0 - auto(TODO); Negative - no limit
 	init( FLOW_CACHEDFILE_WRITE_WINDOW_SECONDS,               0.05 ); if( randomize && BUGGIFY ) FLOW_CACHEDFILE_WRITE_WINDOW_SECONDS = 1; // 0 - auto(TODO); Negative - no limit
->>>>>>> a09acd32
 
 	//AsyncFileEIO
 	init( EIO_MAX_PARALLELISM,                                  4  );
