/*
 * Platform.cpp
 *
 * This source file is part of the FoundationDB open source project
 *
 * Copyright 2013-2018 Apple Inc. and the FoundationDB project authors
 *
 * Licensed under the Apache License, Version 2.0 (the "License");
 * you may not use this file except in compliance with the License.
 * You may obtain a copy of the License at
 *
 *     http://www.apache.org/licenses/LICENSE-2.0
 *
 * Unless required by applicable law or agreed to in writing, software
 * distributed under the License is distributed on an "AS IS" BASIS,
 * WITHOUT WARRANTIES OR CONDITIONS OF ANY KIND, either express or implied.
 * See the License for the specific language governing permissions and
 * limitations under the License.
 */

#ifdef _WIN32
// This has to come as the first include on Win32 for rand_s() to be found
#define _CRT_RAND_S
#include <stdlib.h>
#include <math.h> // For _set_FMA3_enable workaround in platformInit
#endif

#include "flow/Platform.h"
#include "flow/Arena.h"

#include "flow/Trace.h"
#include "flow/Error.h"

#include "flow/Knobs.h"

#include <iostream>
#include <fstream>
#include <sstream>
#include <cstring>
#include <algorithm>

#include <sys/types.h>
#include <time.h>
#include <sys/stat.h>
#include <fcntl.h>
#include "flow/UnitTest.h"
#include "flow/FaultInjection.h"

#ifdef _WIN32
#define NOMINMAX
#include <windows.h>
#include <winioctl.h>
#include <io.h>
#include <psapi.h>
#include <stdio.h>
#include <conio.h>
#include <direct.h>
#include <pdh.h>
#include <pdhmsg.h>
#pragma comment(lib, "pdh.lib")

// for SHGetFolderPath
#include <ShlObj.h>
#pragma comment(lib, "Shell32.lib")

#define CANONICAL_PATH_SEPARATOR '\\'
#endif

#ifdef __unixish__
#define CANONICAL_PATH_SEPARATOR '/'

#include <dirent.h>
#include <sys/time.h>
#include <sys/mman.h>
#include <unistd.h>
#include <ftw.h>
#include <pwd.h>
#include <sched.h>

/* Needed for disk capacity */
#include <sys/statvfs.h>

/* getifaddrs */
#include <sys/socket.h>
#include <ifaddrs.h>
#include <arpa/inet.h>

#include "flow/stacktrace.h"

#ifdef __linux__
/* Needed for memory allocation */
#include <linux/mman.h>
/* Needed for processor affinity */
#include <sched.h>
/* Needed for getProcessorTime* and setpriority */
#include <sys/syscall.h>
/* Needed for setpriority */
#include <sys/resource.h>
/* Needed for crash handler */
#include <signal.h>
/* Needed for gnu_dev_{major,minor} */
#include <sys/sysmacros.h>
#endif

#ifdef __APPLE__
#include <sys/uio.h>
#include <sys/syslimits.h>
#include <mach/mach.h>
#include <sys/param.h>
#include <sys/mount.h>
#include <sys/sysctl.h>
#include <netinet/in.h>
#include <net/if.h>
#include <net/if_dl.h>
#include <net/route.h>

#include <CoreFoundation/CoreFoundation.h>
#include <IOKit/IOKitLib.h>
#include <IOKit/storage/IOBlockStorageDriver.h>
#include <IOKit/storage/IOMedia.h>
#include <IOKit/IOBSD.h>
#endif

#endif

std::string removeWhitespace(const std::string &t)
{
	static const std::string ws(" \t\r");
	std::string str = t;
	size_t found = str.find_last_not_of(ws);
	if (found != std::string::npos)
		str.erase(found + 1);
	else
		str.clear();			// str is all whitespace
	found = str.find_first_not_of(ws);
	if (found != std::string::npos)
		str.erase(0, found);
	else
		str.clear();			// str is all whitespace

	return str;
}

#ifdef _WIN32
#define ALLOC_FAIL NULL
#elif defined(__unixish__)
#define ALLOC_FAIL MAP_FAILED
#else
#error What platform is this?
#endif

using std::cout;
using std::endl;

#if defined(_WIN32)
__int64 FiletimeAsInt64 (FILETIME &t){
	return *(__int64*)&t;
}
#endif

#ifdef _WIN32
bool handlePdhStatus(const PDH_STATUS& status, std::string message) {
	if (status != ERROR_SUCCESS) {
		TraceEvent(SevWarnAlways, message.c_str()).GetLastError().detail("Status", status);
		return false;
	}
	return true;
}

bool setPdhString(int id, std::string &out) {
	char buf[512];
	DWORD sz = 512;
	if (!handlePdhStatus(PdhLookupPerfNameByIndex(NULL, id, buf, &sz), "PdhLookupPerfByNameIndex"))
		return false;
	out = buf;
	return true;
}
#endif

#ifdef __unixish__
static double getProcessorTimeGeneric(int who) {
	struct rusage r_usage;

	if (getrusage(who, &r_usage)) {
		TraceEvent(SevError, "GetCPUTime").detail("Who", who).GetLastError();
		throw platform_error();
	}

	return (r_usage.ru_utime.tv_sec + (r_usage.ru_utime.tv_usec / double(1e6)) +
			r_usage.ru_stime.tv_sec + (r_usage.ru_stime.tv_usec / double(1e6)));
}
#endif

double getProcessorTimeThread() {
	INJECT_FAULT( platform_error, "getProcessorTimeThread" );
#if defined(_WIN32)
	FILETIME ftCreate, ftExit, ftKernel, ftUser;
	if (!GetThreadTimes(GetCurrentThread(), &ftCreate, &ftExit, &ftKernel, &ftUser)) {
		TraceEvent(SevError, "GetThreadCPUTime").GetLastError();
		throw platform_error();
	}
	return FiletimeAsInt64(ftKernel) / double(1e7) + FiletimeAsInt64(ftUser) / double(1e7);
#elif defined(__linux__)
	return getProcessorTimeGeneric(RUSAGE_THREAD);
#elif defined(__APPLE__)
	/* No RUSAGE_THREAD so we use the lower level interface */
	struct thread_basic_info info;
	mach_msg_type_number_t info_count = THREAD_BASIC_INFO_COUNT;
	if (KERN_SUCCESS != thread_info(mach_thread_self(), THREAD_BASIC_INFO, (thread_info_t)&info, &info_count)) {
		TraceEvent(SevError, "GetThreadCPUTime").GetLastError();
		throw platform_error();
	}
	return (info.user_time.seconds + (info.user_time.microseconds / double(1e6)) +
			info.system_time.seconds + (info.system_time.microseconds / double(1e6)));
#else
	#warning getProcessorTimeThread unimplemented on this platform
	return 0.0;
#endif
}

double getProcessorTimeProcess() {
	INJECT_FAULT( platform_error, "getProcessorTimeProcess" );
#if defined(_WIN32)
	FILETIME ftCreate, ftExit, ftKernel, ftUser;
	if (!GetProcessTimes(GetCurrentProcess(), &ftCreate, &ftExit, &ftKernel, &ftUser)) {
		TraceEvent(SevError, "GetProcessCPUTime").GetLastError();
		throw platform_error();
	}
	return FiletimeAsInt64(ftKernel) / double(1e7) + FiletimeAsInt64(ftUser) / double(1e7);
#elif defined(__unixish__)
	return getProcessorTimeGeneric(RUSAGE_SELF);
#else
	#warning getProcessorTimeProcess unimplemented on this platform
	return 0.0;
#endif
}

uint64_t getResidentMemoryUsage() {
#if defined(__linux__)
	uint64_t rssize = 0;

	std::ifstream stat_stream("/proc/self/statm", std::ifstream::in);
	std::string ignore;

	if(!stat_stream.good()) {
		TraceEvent(SevError, "GetResidentMemoryUsage").GetLastError();
		throw platform_error();
	}

	stat_stream >> ignore;
	stat_stream >> rssize;

	rssize *= sysconf(_SC_PAGESIZE);

	return rssize;
#elif defined(_WIN32)
	PROCESS_MEMORY_COUNTERS_EX pmc;
	if(!GetProcessMemoryInfo(GetCurrentProcess(), (PPROCESS_MEMORY_COUNTERS)&pmc, sizeof(pmc))) {
		TraceEvent(SevError, "GetResidentMemoryUsage").GetLastError();
		throw platform_error();
	}
	return pmc.WorkingSetSize;
#elif defined(__APPLE__)
	struct task_basic_info info;
	mach_msg_type_number_t info_count = TASK_BASIC_INFO_COUNT;
	if (KERN_SUCCESS != task_info(mach_task_self(), TASK_BASIC_INFO, (task_info_t)&info, &info_count)) {
		TraceEvent(SevError, "GetResidentMemoryUsage").GetLastError();
		throw platform_error();
	}
	return info.resident_size;
#else
	#warning getMemoryUsage unimplemented on this platform
	return 0;
#endif
}

uint64_t getMemoryUsage() {
#if defined(__linux__)
	uint64_t vmsize = 0;

	std::ifstream stat_stream("/proc/self/statm", std::ifstream::in);

	if(!stat_stream.good()) {
		TraceEvent(SevError, "GetMemoryUsage").GetLastError();
		throw platform_error();
	}

	stat_stream >> vmsize;

	vmsize *= sysconf(_SC_PAGESIZE);

	return vmsize;
#elif defined(_WIN32)
	PROCESS_MEMORY_COUNTERS_EX pmc;
	if(!GetProcessMemoryInfo(GetCurrentProcess(), (PPROCESS_MEMORY_COUNTERS)&pmc, sizeof(pmc))) {
		TraceEvent(SevError, "GetMemoryUsage").GetLastError();
		throw platform_error();
	}
	return pmc.PagefileUsage;
#elif defined(__APPLE__)
	struct task_basic_info info;
	mach_msg_type_number_t info_count = TASK_BASIC_INFO_COUNT;
	if (KERN_SUCCESS != task_info(mach_task_self(), TASK_BASIC_INFO, (task_info_t)&info, &info_count)) {
		TraceEvent(SevError, "GetMemoryUsage").GetLastError();
		throw platform_error();
	}
	return info.virtual_size;
#else
	#warning getMemoryUsage unimplemented on this platform
	return 0;
#endif
}

#if defined(__linux__)
void getMemoryInfo(std::map<StringRef, int64_t>& request, std::stringstream& memInfoStream) {
	size_t count = request.size();
	if (count == 0)
		return;

	while (count > 0 && !memInfoStream.eof()) {
		std::string key;

		memInfoStream >> key;
		auto item = request.find(StringRef(key));
		if (item != request.end()){
			int64_t value;
			memInfoStream >> value;
			item->second = value;
			count--;
		}
		memInfoStream.ignore(std::numeric_limits<std::streamsize>::max(), '\n');
	}
}

int64_t getLowWatermark(std::stringstream& zoneInfoStream) {
	int64_t lowWatermark = 0;
	while(!zoneInfoStream.eof()) {
		std::string key;
		zoneInfoStream >> key;

		if(key == "low") {
			int64_t value;
			zoneInfoStream >> value;
			lowWatermark += value;
		}

		zoneInfoStream.ignore(std::numeric_limits<std::streamsize>::max(), '\n');
	}

	return lowWatermark;
}
#endif

void getMachineRAMInfo(MachineRAMInfo& memInfo) {
#if defined(__linux__)
	std::ifstream zoneInfoFileStream("/proc/zoneinfo", std::ifstream::in);
	int64_t lowWatermark = 0;
	if(!zoneInfoFileStream.good()) {
		TraceEvent(SevWarnAlways, "GetMachineZoneInfo").GetLastError();
	}
	else {
		std::stringstream zoneInfoStream;
		zoneInfoStream << zoneInfoFileStream.rdbuf();
		lowWatermark = getLowWatermark(zoneInfoStream) * 4; // Convert from 4K pages to KB
	}

	std::ifstream fileStream("/proc/meminfo", std::ifstream::in);
	if (!fileStream.good()) {
		TraceEvent(SevError, "GetMachineMemInfo").GetLastError();
		throw platform_error();
	}

	std::map<StringRef, int64_t> request = {
		{ LiteralStringRef("MemTotal:"), 0 },
		{ LiteralStringRef("MemFree:"), 0 },
		{ LiteralStringRef("MemAvailable:"), -1 },
		{ LiteralStringRef("Active(file):"), 0 },
		{ LiteralStringRef("Inactive(file):"), 0 },
		{ LiteralStringRef("SwapTotal:"), 0 },
		{ LiteralStringRef("SwapFree:"), 0 },
		{ LiteralStringRef("SReclaimable:"), 0 },
	};

	std::stringstream memInfoStream;
	memInfoStream << fileStream.rdbuf();
	getMemoryInfo( request, memInfoStream );

	int64_t memFree = request[LiteralStringRef("MemFree:")];
	int64_t pageCache = request[LiteralStringRef("Active(file):")] + request[LiteralStringRef("Inactive(file):")];
	int64_t slabReclaimable = request[LiteralStringRef("SReclaimable:")];
	int64_t usedSwap = request[LiteralStringRef("SwapTotal:")] - request[LiteralStringRef("SwapFree:")];

	memInfo.total = 1024 * request[LiteralStringRef("MemTotal:")];
	if(request[LiteralStringRef("MemAvailable:")] != -1) {
		memInfo.available = 1024 * (request[LiteralStringRef("MemAvailable:")] - usedSwap);
	}
	else {
		memInfo.available = 1024 * (std::max<int64_t>(0, (memFree-lowWatermark) + std::max(pageCache-lowWatermark, pageCache/2) + std::max(slabReclaimable-lowWatermark, slabReclaimable/2)) - usedSwap);
	}

	memInfo.committed = memInfo.total - memInfo.available;
#elif defined(_WIN32)
	MEMORYSTATUSEX mem_status;
	mem_status.dwLength = sizeof(mem_status);
	if (!GlobalMemoryStatusEx(&mem_status)) {
		TraceEvent(SevError, "WindowsGetMemStatus").GetLastError();
		throw platform_error();
	}

	PERFORMACE_INFORMATION perf;
	if (!GetPerformanceInfo(&perf, sizeof(perf))) {
		TraceEvent(SevError, "WindowsGetMemPerformanceInfo").GetLastError();
		throw platform_error();
	}

	memInfo.total = mem_status.ullTotalPhys;
	memInfo.committed = perf.PageSize*perf.CommitTotal;
	memInfo.available = memInfo.total - memInfo.committed;
#elif defined(__APPLE__)
	vm_statistics_data_t vm_stat;
	vm_size_t pagesize;
	mach_msg_type_number_t host_size = sizeof(vm_statistics_data_t) / sizeof(integer_t);
	if (KERN_SUCCESS != host_statistics(mach_host_self(), HOST_VM_INFO, (host_info_t)&vm_stat, &host_size)) {
		TraceEvent(SevError, "GetMachineMemInfo").GetLastError();
		throw platform_error();
	}
	host_page_size(mach_host_self(), &pagesize);

	memInfo.total = pagesize * (vm_stat.free_count + vm_stat.active_count + vm_stat.inactive_count + vm_stat.wire_count);
	memInfo.available = pagesize * vm_stat.free_count;
	memInfo.committed = memInfo.total - memInfo.available;
#else
	#warning getMachineRAMInfo unimplemented on this platform
#endif
}

Error systemErrorCodeToError() {
#if defined(_WIN32)
	if(GetLastError() == ERROR_IO_DEVICE) {
		return io_error();
	}
#elif defined(__unixish__)
	if(errno == EIO || errno == EROFS) {
		return io_error();
	}
#else
	#error Port me!
#endif

	return platform_error();
}

void getDiskBytes(std::string const& directory, int64_t& free, int64_t& total) {
	INJECT_FAULT( platform_error, "getDiskBytes" );
#if defined(__unixish__)
#ifdef __linux__
	struct statvfs buf;
	if (statvfs(directory.c_str(), &buf)) {
		Error e = systemErrorCodeToError();
		TraceEvent(SevError, "GetDiskBytesStatvfsError").detail("Directory", directory).GetLastError().error(e);
		throw e;
	}

	uint64_t blockSize = buf.f_frsize;
#elif defined(__APPLE__)
	struct statfs buf;
	if (statfs(directory.c_str(), &buf)) {
		Error e = systemErrorCodeToError();
		TraceEvent(SevError, "GetDiskBytesStatfsError").detail("Directory", directory).GetLastError().error(e);
		throw e;
	}

	uint64_t blockSize = buf.f_bsize;
#else
#error Unknown unix
#endif

	free = std::min( (uint64_t) std::numeric_limits<int64_t>::max(), buf.f_bavail * blockSize );
	total = std::min( (uint64_t) std::numeric_limits<int64_t>::max(), buf.f_blocks * blockSize );

#elif defined(_WIN32)
	std::string fullPath = abspath(directory);
	//TraceEvent("FullDiskPath").detail("Path", fullPath).detail("Disk", (char)toupper(fullPath[0]));

	ULARGE_INTEGER freeSpace;
	ULARGE_INTEGER totalSpace;
	ULARGE_INTEGER totalFreeSpace;
	if( !GetDiskFreeSpaceEx( fullPath.c_str(), &freeSpace, &totalSpace, &totalFreeSpace ) ) {
		Error e = systemErrorCodeToError();
		TraceEvent(SevError, "DiskFreeError").detail("Path", fullPath).GetLastError().error(e);
		throw e;
	}
	total = std::min( (uint64_t) std::numeric_limits<int64_t>::max(), totalSpace.QuadPart );
	free = std::min( (uint64_t) std::numeric_limits<int64_t>::max(), freeSpace.QuadPart );
#else
	#warning getDiskBytes unimplemented on this platform
	free = 1LL<<50;
	total = 1LL<<50;
#endif
}

#ifdef __unixish__
const char* getInterfaceName(const IPAddress& _ip) {
	INJECT_FAULT( platform_error, "getInterfaceName" );
	static char iname[20];

	struct ifaddrs* interfaces = NULL;
	const char* ifa_name = NULL;

	if (getifaddrs(&interfaces)) {
		TraceEvent(SevWarnAlways, "GetInterfaceAddrs").GetLastError();
		throw platform_error();
	}

	for (struct ifaddrs* iter = interfaces; iter; iter = iter->ifa_next) {
		if(!iter->ifa_addr)
			continue;
		if (iter->ifa_addr->sa_family == AF_INET && _ip.isV4()) {
			uint32_t ip = ntohl(((struct sockaddr_in*)iter->ifa_addr)->sin_addr.s_addr);
			if (ip == _ip.toV4()) {
				ifa_name = iter->ifa_name;
				break;
			}
		} else if (iter->ifa_addr->sa_family == AF_INET6 && _ip.isV6()) {
			struct sockaddr_in6* ifa_addr = (struct sockaddr_in6*)iter->ifa_addr;
			if (memcmp(_ip.toV6().data(), &ifa_addr->sin6_addr, 16) == 0) {
				ifa_name = iter->ifa_name;
				break;
			}
		}
	}

	if (ifa_name) {
		strncpy(iname, ifa_name, 19);
		iname[19] = 0;
	}

	freeifaddrs(interfaces);

	if (ifa_name)
		return iname;
	else
		return NULL;
}
#endif

#if defined(__linux__)
void getNetworkTraffic(const IPAddress& ip, uint64_t& bytesSent, uint64_t& bytesReceived, uint64_t& outSegs,
                       uint64_t& retransSegs) {
	INJECT_FAULT( platform_error, "getNetworkTraffic" ); // Even though this function doesn't throw errors, the equivalents for other platforms do, and since all of our simulation testing is on Linux...
	const char* ifa_name = nullptr;
	try {
		ifa_name = getInterfaceName(ip);
	}
	catch(Error &e) {
		if(e.code() != error_code_platform_error) {
			throw;
		}
	}

	if (!ifa_name)
		return;

	std::ifstream dev_stream("/proc/net/dev", std::ifstream::in);
	dev_stream.ignore(std::numeric_limits<std::streamsize>::max(), '\n');
	dev_stream.ignore(std::numeric_limits<std::streamsize>::max(), '\n');

	std::string iface;
	std::string ignore;

	uint64_t bytesSentSum = 0;
	uint64_t bytesReceivedSum = 0;

	while (dev_stream.good()) {
		dev_stream >> iface;
		if (dev_stream.eof()) break;
		if (!strncmp(iface.c_str(), ifa_name, strlen(ifa_name))) {
			uint64_t sent = 0, received = 0;

			dev_stream >> received;
			for (int i = 0; i < 7; i++) dev_stream >> ignore;
			dev_stream >> sent;

			bytesSentSum += sent;
			bytesReceivedSum += received;

			dev_stream.ignore(std::numeric_limits<std::streamsize>::max(), '\n');
		}
	}

	if(bytesSentSum > 0) {
		bytesSent = bytesSentSum;
	}
	if(bytesReceivedSum > 0) {
		bytesReceived = bytesReceivedSum;
	}

	std::ifstream snmp_stream("/proc/net/snmp", std::ifstream::in);

	std::string label;

	while (snmp_stream.good()) {
		snmp_stream >> label;
		snmp_stream.ignore(std::numeric_limits<std::streamsize>::max(), '\n');
		if (label == "Tcp:")
			break;
	}

	/* Ignore the first 11 columns of the Tcp line */
	for (int i = 0; i < 11; i++)
		snmp_stream >> ignore;

	snmp_stream >> outSegs;
	snmp_stream >> retransSegs;
}

void getMachineLoad(uint64_t& idleTime, uint64_t& totalTime) {
	INJECT_FAULT( platform_error, "getMachineLoad" ); // Even though this function doesn't throw errors, the equivalents for other platforms do, and since all of our simulation testing is on Linux...
	std::ifstream stat_stream("/proc/stat", std::ifstream::in);

	std::string ignore;
	stat_stream >> ignore;

	uint64_t t_user, t_nice, t_system, t_idle, t_iowait, t_irq, t_softirq, t_steal, t_guest;
	stat_stream >> t_user >> t_nice >> t_system >> t_idle >> t_iowait >> t_irq >> t_softirq >> t_steal >> t_guest;

	totalTime = t_user+t_nice+t_system+t_idle+t_iowait+t_irq+t_softirq+t_steal+t_guest;
	idleTime = t_idle+t_iowait;

	if( !DEBUG_DETERMINISM )
		TraceEvent("MachineLoadDetail").detail("User", t_user).detail("Nice", t_nice).detail("System", t_system).detail("Idle", t_idle).detail("IOWait", t_iowait).detail("IRQ", t_irq).detail("SoftIRQ", t_softirq).detail("Steal", t_steal).detail("Guest", t_guest);
}

void getDiskStatistics(std::string const& directory, uint64_t& currentIOs, uint64_t& busyTicks, uint64_t& reads, uint64_t& writes, uint64_t& writeSectors, uint64_t& readSectors) {
	INJECT_FAULT( platform_error, "getDiskStatistics" );
	currentIOs = 0;

	struct stat buf;
	if (stat(directory.c_str(), &buf)) {
		TraceEvent(SevError, "GetDiskStatisticsStatError").detail("Directory", directory).GetLastError();
		throw platform_error();
	}

	std::ifstream proc_stream("/proc/diskstats", std::ifstream::in);
	while (proc_stream.good()) {
		std::string line;
		getline(proc_stream, line);
		std::istringstream disk_stream(line, std::istringstream::in);

		unsigned int majorId;
		unsigned int minorId;
		disk_stream >> majorId;
		disk_stream >> minorId;
		if(majorId == (unsigned int) gnu_dev_major(buf.st_dev) && minorId == (unsigned int) gnu_dev_minor(buf.st_dev)) {
			std::string ignore;
			uint64_t rd_ios;	/* # of reads completed */
			//	    This is the total number of reads completed successfully.

			uint64_t rd_merges;	/* # of reads merged */
			//	    Reads and writes which are adjacent to each other may be merged for
			//	    efficiency.  Thus two 4K reads may become one 8K read before it is
			//	    ultimately handed to the disk, and so it will be counted (and queued)
			//	    as only one I/O.  This field lets you know how often this was done.

			uint64_t rd_sectors; /*# of sectors read */
			//	    This is the total number of sectors read successfully.

			uint64_t rd_ticks;	/* # of milliseconds spent reading */
			//	    This is the total number of milliseconds spent by all reads (as
			//	    measured from __make_request() to end_that_request_last()).

			uint64_t wr_ios;	/* # of writes completed */
			//	    This is the total number of writes completed successfully.

			uint64_t wr_merges;	/* # of writes merged */
			//	    Reads and writes which are adjacent to each other may be merged for
			//	    efficiency.  Thus two 4K reads may become one 8K read before it is
			//	    ultimately handed to the disk, and so it will be counted (and queued)
			//	    as only one I/O.  This field lets you know how often this was done.

			uint64_t wr_sectors; /* # of sectors written */
			//	    This is the total number of sectors written successfully.

			uint64_t wr_ticks;	/* # of milliseconds spent writing */
			//	    This is the total number of milliseconds spent by all writes (as
			//	    measured from __make_request() to end_that_request_last()).

			uint64_t cur_ios;	/* # of I/Os currently in progress */
			//	    The only field that should go to zero. Incremented as requests are
			//	    given to appropriate struct request_queue and decremented as they finish.

			uint64_t ticks;	/* # of milliseconds spent doing I/Os */
			//	    This field increases so long as field 9 is nonzero.

			uint64_t aveq;	/* weighted # of milliseconds spent doing I/Os */
			//	    This field is incremented at each I/O start, I/O completion, I/O
			//	    merge, or read of these stats by the number of I/Os in progress
			//	    (field 9) times the number of milliseconds spent doing I/O since the
			//	    last update of this field.  This can provide an easy measure of both
			//	    I/O completion time and the backlog that may be accumulating.

			disk_stream >> ignore;
			disk_stream >> rd_ios;
			disk_stream >> rd_merges;
			disk_stream >> rd_sectors;
			disk_stream >> rd_ticks;
			disk_stream >> wr_ios;
			disk_stream >> wr_merges;
			disk_stream >> wr_sectors;
			disk_stream >> wr_ticks;
			disk_stream >> cur_ios;
			disk_stream >> ticks;
			disk_stream >> aveq;

			currentIOs = cur_ios;
			busyTicks = ticks;
			reads = rd_ios;
			writes = wr_ios;
			writeSectors = wr_sectors;
			readSectors = rd_sectors;

			//TraceEvent("DiskMetricsRaw").detail("Input", line).detail("Ignore", ignore).detail("RdIos", rd_ios)
			//	.detail("RdMerges", rd_merges).detail("RdSectors", rd_sectors).detail("RdTicks", rd_ticks).detail("WrIos", wr_ios).detail("WrMerges", wr_merges)
			//	.detail("WrSectors", wr_sectors).detail("WrTicks", wr_ticks).detail("CurIos", cur_ios).detail("Ticks", ticks).detail("Aveq", aveq)
			//	.detail("CurrentIOs", currentIOs).detail("BusyTicks", busyTicks).detail("Reads", reads).detail("Writes", writes).detail("WriteSectors", writeSectors)
			//  .detail("ReadSectors", readSectors);
			return;
		} else
			disk_stream.ignore( std::numeric_limits<std::streamsize>::max(), '\n');
	}

	if(!g_network->isSimulated()) TraceEvent(SevWarn, "GetDiskStatisticsDeviceNotFound").detail("Directory", directory);
}

dev_t getDeviceId(std::string path) {
	struct stat statInfo;

	while (true) {
		int returnValue = stat(path.c_str(), &statInfo);
		if (!returnValue) break;

		if (errno == ENOENT) {
			path = parentDirectory(path);
		} else {
			TraceEvent(SevError, "GetDeviceIdError").detail("Path", path).GetLastError();
			throw platform_error();
		}
	}

	return statInfo.st_dev;
}

#endif

#ifdef __APPLE__
void getNetworkTraffic(const IPAddress& ip, uint64_t& bytesSent, uint64_t& bytesReceived, uint64_t& outSegs,
                       uint64_t& retransSegs) {
	INJECT_FAULT( platform_error, "getNetworkTraffic" );

	const char* ifa_name = nullptr;
	try {
		ifa_name = getInterfaceName(ip);
	}
	catch(Error &e) {
		if(e.code() != error_code_platform_error) {
			throw;
		}
	}

	if (!ifa_name)
		return;

	int mib[] = {
		CTL_NET,
		PF_ROUTE,
		0,
		AF_INET,
		NET_RT_IFLIST2,
		0 /* If we could get an interface index instead of name, we would pass it here */
	};

	size_t len;

	if (sysctl(mib, 6, NULL, &len, NULL, 0) < 0) {
		TraceEvent(SevError, "GetNetworkTrafficError").GetLastError();
		throw platform_error();
	}

	char *buf = (char*)malloc(len);

	if (sysctl(mib, 6, buf, &len, NULL, 0) < 0) {
		free(buf);
		TraceEvent(SevError, "GetNetworkTrafficReadInterfacesError").GetLastError();
		throw platform_error();
	}

	char *lim = buf + len;

	for (char *next = buf; next < lim; ) {
		struct if_msghdr* ifm = (struct if_msghdr*)next;
		next += ifm->ifm_msglen;

		if ((ifm->ifm_type = RTM_IFINFO2)) {
			struct if_msghdr2* if2m = (struct if_msghdr2*)ifm;
			struct sockaddr_dl *sdl = (struct sockaddr_dl*)(if2m + 1);

			if (sdl->sdl_nlen == strlen(ifa_name) && !strncmp(ifa_name, sdl->sdl_data, sdl->sdl_nlen)) {
				bytesSent = if2m->ifm_data.ifi_obytes;
				bytesReceived = if2m->ifm_data.ifi_ibytes;
				outSegs = if2m->ifm_data.ifi_opackets;
				retransSegs = 0;
				break;
			}
		}
	}

	free(buf);
}

void getMachineLoad(uint64_t& idleTime, uint64_t& totalTime) {
	INJECT_FAULT( platform_error, "getMachineLoad" );
	mach_msg_type_number_t count = HOST_CPU_LOAD_INFO_COUNT;
	host_cpu_load_info_data_t r_load;

	if (host_statistics(mach_host_self(), HOST_CPU_LOAD_INFO, (host_info_t)&r_load, &count) != KERN_SUCCESS) {
		TraceEvent(SevError, "GetMachineLoad").GetLastError();
		throw platform_error();
	}

	idleTime = r_load.cpu_ticks[CPU_STATE_IDLE];
	totalTime = r_load.cpu_ticks[CPU_STATE_IDLE] + r_load.cpu_ticks[CPU_STATE_USER] + r_load.cpu_ticks[CPU_STATE_NICE] + r_load.cpu_ticks[CPU_STATE_SYSTEM];
}

void getDiskStatistics(std::string const& directory, uint64_t& currentIOs, uint64_t& busyTicks, uint64_t& reads, uint64_t& writes, uint64_t& writeSectors, uint64_t& readSectors) {
	INJECT_FAULT( platform_error, "getDiskStatistics" );
	currentIOs = 0;
	busyTicks = 0;
	writeSectors = 0;
	readSectors = 0;

	const int kMaxDiskNameSize = 64;

	struct statfs buf;
	if (statfs(directory.c_str(), &buf)) {
		Error e = systemErrorCodeToError();
		TraceEvent(SevError, "GetDiskStatisticsStatfsError").detail("Directory", directory).GetLastError().error(e);
		throw e;
	}

	const char* dev = strrchr(buf.f_mntfromname, '/');
	if (!dev) {
		TraceEvent(SevError, "GetDiskStatisticsStrrchrError").detail("Directory", directory).GetLastError();
		throw platform_error();
	}
	dev++;

	io_iterator_t disk_list;

	// According to Apple docs, if this gets passed to IOServiceGetMatchingServices, we aren't responsible for the memory anymore,
	// the only case where it isn't passed is if it's null, in which case we also aren't responsible. So no need to call CFRelease
	// on this variable.
	CFMutableDictionaryRef match = IOBSDNameMatching(kIOMasterPortDefault, kNilOptions, dev);

	if(!match) {
		TraceEvent(SevError, "IOBSDNameMatching");
		throw platform_error();
	}

	if (IOServiceGetMatchingServices(kIOMasterPortDefault, match, &disk_list) != kIOReturnSuccess) {
		TraceEvent(SevError, "IOServiceGetMatchingServices");
		throw platform_error();
	}

	io_registry_entry_t disk = IOIteratorNext(disk_list);
	if (!disk) {
		IOObjectRelease(disk_list);
		TraceEvent(SevError, "IOIteratorNext");
		throw platform_error();
	}

	io_registry_entry_t tdisk = disk;
	while (!IOObjectConformsTo(disk, "IOBlockStorageDriver")) {
		IORegistryEntryGetParentEntry(disk, kIOServicePlane, &tdisk);
		IOObjectRelease(disk);
		disk = tdisk;
	}

	CFDictionaryRef disk_dict = NULL;
	if (IORegistryEntryCreateCFProperties(disk, (CFMutableDictionaryRef*)&disk_dict, kCFAllocatorDefault, kNilOptions) != kIOReturnSuccess) {
		IOObjectRelease(disk);
		IOObjectRelease(disk_list);
		TraceEvent(SevError, "IORegistryEntryCreateCFProperties");
		throw platform_error();
	}

	// Here and below, note that memory returned by CFDictionaryGetValue() is not owned by us, and should not be CFRelease()'d by us.
	CFDictionaryRef stats_dict = (CFDictionaryRef)CFDictionaryGetValue(disk_dict, CFSTR(kIOBlockStorageDriverStatisticsKey));

	if (stats_dict == NULL) {
		CFRelease(disk_dict);
		IOObjectRelease(disk);
		IOObjectRelease(disk_list);
		TraceEvent(SevError, "CFDictionaryGetValue");
		throw platform_error();
	}

	CFNumberRef number;

	if ((number = (CFNumberRef)CFDictionaryGetValue(stats_dict, CFSTR(kIOBlockStorageDriverStatisticsReadsKey)))) {
		CFNumberGetValue(number, kCFNumberSInt64Type, &reads);
	}

	if ((number = (CFNumberRef)CFDictionaryGetValue(stats_dict, CFSTR(kIOBlockStorageDriverStatisticsWritesKey)))) {
		CFNumberGetValue(number, kCFNumberSInt64Type, &writes);
	}

	CFRelease(disk_dict);
	IOObjectRelease(disk);
	IOObjectRelease(disk_list);
}
#endif

#if defined(_WIN32)
std::vector<std::string> expandWildcardPath(const char *wildcardPath)
{
	PDH_STATUS Status;
	char *EndOfPaths;
	char *Paths = NULL;
	DWORD BufferSize = 0;
	std::vector<std::string> results;

	Status = PdhExpandCounterPath(wildcardPath, Paths, &BufferSize);
	if (Status != PDH_MORE_DATA) {
		TraceEvent(SevWarn, "PdhExpandCounterPathError").detail("Reason", "Expand Path call made no sense").detail("Status", Status);
		goto Cleanup;
	}

	Paths = (char *)malloc(BufferSize);
	Status = PdhExpandCounterPath(wildcardPath, Paths, &BufferSize);

	if (Status != ERROR_SUCCESS) {
		TraceEvent(SevWarn, "PdhExpandCounterPathError").detail("Reason", "Expand Path call failed").detail("Status", Status);
		goto Cleanup;
	}

	if (Paths == NULL) {
		TraceEvent("WindowsPdhExpandCounterPathError").detail("Reason", "Path could not be expanded");
		goto Cleanup;
	}

	EndOfPaths = Paths + BufferSize;

	for (char *p = Paths; ((p != EndOfPaths) && (*p != '\0')); p += strlen(p) + 1) {
		results.push_back( p );
		//printf("Counter: %s\n", p);
	}

Cleanup:
	if (Paths)
	{
		free(Paths);
	}
	return results;
}

std::vector<HCOUNTER> addCounters( HQUERY Query, const char *path ) {
	std::vector<HCOUNTER> counters;

	std::vector<std::string> paths = expandWildcardPath( path );

	for(int i = 0; i < paths.size(); i++) {
		HCOUNTER counter;
		handlePdhStatus( PdhAddCounter(Query, paths[i].c_str(), 0, &counter), "PdhAddCounter" );
		counters.push_back( counter );
	}
	return counters;
}
#endif

struct SystemStatisticsState {
	double lastTime;
	double lastClockThread;
	double lastClockProcess;
	uint64_t processLastSent;
	uint64_t processLastReceived;
#if defined(_WIN32)
	struct {
		std::string diskDevice;
		std::string physicalDisk;
		std::string processor;
		std::string networkDevice;
		std::string tcpv4;
		std::string pctIdle;
		std::string diskQueueLength;
		std::string diskReadsPerSec;
		std::string diskWritesPerSec;
		std::string diskWriteBytesPerSec;
		std::string bytesSentPerSec;
		std::string bytesRecvPerSec;
		std::string segmentsOutPerSec;
		std::string segmentsRetransPerSec;
	} pdhStrings;
	PDH_STATUS Status;
	HQUERY Query;
	HCOUNTER QueueLengthCounter;
	HCOUNTER DiskTimeCounter;
	HCOUNTER ReadsCounter;
	HCOUNTER WritesCounter;
	HCOUNTER WriteBytesCounter;
	std::vector<HCOUNTER> SendCounters;
	std::vector<HCOUNTER> ReceiveCounters;
	HCOUNTER SegmentsOutCounter;
	HCOUNTER SegmentsRetransCounter;
	HCOUNTER ProcessorIdleCounter;
	SystemStatisticsState() : Query(NULL), QueueLengthCounter(NULL), DiskTimeCounter(NULL),
		ReadsCounter(NULL), WritesCounter(NULL), WriteBytesCounter(NULL), ProcessorIdleCounter(NULL),
#elif defined(__unixish__)
	uint64_t machineLastSent, machineLastReceived;
	uint64_t machineLastOutSegs, machineLastRetransSegs;
	uint64_t lastBusyTicks, lastReads, lastWrites, lastWriteSectors, lastReadSectors;
	uint64_t lastClockIdleTime, lastClockTotalTime;
	SystemStatisticsState() : machineLastSent(0), machineLastReceived(0), machineLastOutSegs(0), machineLastRetransSegs(0),
		lastBusyTicks(0), lastReads(0), lastWrites(0), lastWriteSectors(0), lastReadSectors(0), lastClockIdleTime(0), lastClockTotalTime(0),
#else
	#error Port me!
#endif
		lastTime(0), lastClockThread(0), lastClockProcess(0), processLastSent(0), processLastReceived(0) {}
};

#if defined(_WIN32)
void initPdhStrings(SystemStatisticsState *state, std::string dataFolder) {
	if (setPdhString(234, state->pdhStrings.physicalDisk) &&
		setPdhString(238, state->pdhStrings.processor) &&
		setPdhString(510, state->pdhStrings.networkDevice) &&
		setPdhString(638, state->pdhStrings.tcpv4) &&
		setPdhString(1482, state->pdhStrings.pctIdle) &&
		setPdhString(198, state->pdhStrings.diskQueueLength) &&
		setPdhString(214, state->pdhStrings.diskReadsPerSec) &&
		setPdhString(216, state->pdhStrings.diskWritesPerSec) &&
		setPdhString(222, state->pdhStrings.diskWriteBytesPerSec) &&
		setPdhString(506, state->pdhStrings.bytesSentPerSec) &&
		setPdhString(264, state->pdhStrings.bytesRecvPerSec) &&
		setPdhString(654, state->pdhStrings.segmentsOutPerSec) &&
		setPdhString(656, state->pdhStrings.segmentsRetransPerSec)) {

		if (!dataFolder.empty()) {
			dataFolder = abspath(dataFolder);
			char buf[512], buf2[512];
			DWORD sz = 512, sz2 = 512;

			if (!GetVolumePathName(dataFolder.c_str(), buf, 512)) {
				TraceEvent(SevWarn, "GetVolumePathName").GetLastError().detail("Path", dataFolder);
				return;
			}

			if (!GetVolumeNameForVolumeMountPoint(buf, buf2, 512)) {
				TraceEvent(SevWarn, "GetVolumeNameForVolumeMountPoint").GetLastError().detail("Path", dataFolder);
				return;
			}

			if (!strlen(buf2)) {
				TraceEvent(SevWarn, "WinDiskStatsGetPathError").detail("Path", dataFolder);
				return;
			}

			if (buf2[strlen(buf2) - 1] == '\\')
				buf2[strlen(buf2) - 1] = 0;

			HANDLE hDevice = CreateFile(buf2, 0, 0, NULL, OPEN_EXISTING, 0, NULL);
			if (hDevice == INVALID_HANDLE_VALUE) {
				TraceEvent(SevWarn, "CreateFile").GetLastError().detail("Path", dataFolder);
				return;
			}

			STORAGE_DEVICE_NUMBER storage_device;
			if (!DeviceIoControl(hDevice, IOCTL_STORAGE_GET_DEVICE_NUMBER, NULL, 0,
								 &storage_device, sizeof(storage_device), &sz, NULL)) {
				TraceEvent(SevWarn, "DeviceIoControl").GetLastError().detail("Path", dataFolder);
				return;
			}

			// Find the drive letter involved!
			sz = 512;
			if (handlePdhStatus(PdhEnumObjectItems(NULL, NULL, state->pdhStrings.physicalDisk.c_str(),
								buf2, &sz2, buf, &sz, PERF_DETAIL_NOVICE, 0), "PdhEnumObjectItems")) {
				char *ptr = buf;
				while (*ptr) {
					if (isdigit(*ptr) && atoi(ptr) == storage_device.DeviceNumber) {
						state->pdhStrings.diskDevice = ptr;
						break;
					}
					ptr += strlen(ptr) + 1;
				}
			}

			if (state->pdhStrings.diskDevice.empty()) {
				TraceEvent(SevWarn, "WinDiskStatsGetPathError").detail("Path", dataFolder);
				return;
			}
		}
	}
}
#endif

SystemStatistics getSystemStatistics(std::string dataFolder, const IPAddress* ip, SystemStatisticsState** statState) {
	if( (*statState) == NULL )
		(*statState) = new SystemStatisticsState();
	SystemStatistics returnStats;

	double nowTime = timer();
	double nowClockProcess = getProcessorTimeProcess();
	double nowClockThread = getProcessorTimeThread();
	returnStats.elapsed = nowTime - (*statState)->lastTime;

	returnStats.initialized = (*statState)->lastTime != 0;
	if( returnStats.initialized ) {
		returnStats.processCPUSeconds = (nowClockProcess - (*statState)->lastClockProcess);
		returnStats.mainThreadCPUSeconds = (nowClockThread - (*statState)->lastClockThread);
	}

	returnStats.processMemory = getMemoryUsage();
	returnStats.processResidentMemory = getResidentMemoryUsage();

	MachineRAMInfo memInfo;
	getMachineRAMInfo(memInfo);
	returnStats.machineTotalRAM = memInfo.total;
	returnStats.machineCommittedRAM = memInfo.committed;
	returnStats.machineAvailableRAM = memInfo.available;

	if(dataFolder != "") {
		int64_t diskTotal, diskFree;
		getDiskBytes(dataFolder, diskFree, diskTotal);
		returnStats.processDiskTotalBytes = diskTotal;
		returnStats.processDiskFreeBytes = diskFree;
	}

#if defined(_WIN32)
	if((*statState)->Query == NULL) {
		initPdhStrings(*statState, dataFolder);

		TraceEvent("SetupQuery");
		handlePdhStatus( PdhOpenQuery(NULL, NULL, &(*statState)->Query), "PdhOpenQuery" );

		if( !(*statState)->pdhStrings.diskDevice.empty() ) {
			handlePdhStatus(PdhAddCounter((*statState)->Query, ("\\" + (*statState)->pdhStrings.physicalDisk + "(" + (*statState)->pdhStrings.diskDevice + ")\\" + (*statState)->pdhStrings.pctIdle).c_str(), 0, &(*statState)->DiskTimeCounter), "PdhAddCounter");
			handlePdhStatus(PdhAddCounter((*statState)->Query, ("\\" + (*statState)->pdhStrings.physicalDisk + "(" + (*statState)->pdhStrings.diskDevice + ")\\" + (*statState)->pdhStrings.diskQueueLength).c_str(), 0, &(*statState)->QueueLengthCounter), "PdhAddCounter");
			handlePdhStatus(PdhAddCounter((*statState)->Query, ("\\" + (*statState)->pdhStrings.physicalDisk + "(" + (*statState)->pdhStrings.diskDevice + ")\\" + (*statState)->pdhStrings.diskReadsPerSec).c_str(), 0, &(*statState)->ReadsCounter), "PdhAddCounter");
			handlePdhStatus(PdhAddCounter((*statState)->Query, ("\\" + (*statState)->pdhStrings.physicalDisk + "(" + (*statState)->pdhStrings.diskDevice + ")\\" + (*statState)->pdhStrings.diskWritesPerSec).c_str(), 0, &(*statState)->WritesCounter), "PdhAddCounter");
			handlePdhStatus(PdhAddCounter((*statState)->Query, ("\\" + (*statState)->pdhStrings.physicalDisk + "(" + (*statState)->pdhStrings.diskDevice + ")\\" + (*statState)->pdhStrings.diskWriteBytesPerSec).c_str(), 0, &(*statState)->WriteBytesCounter), "PdhAddCounter");
		}
		(*statState)->SendCounters = addCounters((*statState)->Query, ("\\" + (*statState)->pdhStrings.networkDevice + "(*)\\" + (*statState)->pdhStrings.bytesSentPerSec).c_str());
		(*statState)->ReceiveCounters = addCounters((*statState)->Query, ("\\" + (*statState)->pdhStrings.networkDevice + "(*)\\" + (*statState)->pdhStrings.bytesRecvPerSec).c_str());
		handlePdhStatus(PdhAddCounter((*statState)->Query, ("\\" + (*statState)->pdhStrings.tcpv4 + "\\" + (*statState)->pdhStrings.segmentsOutPerSec).c_str(), 0, &(*statState)->SegmentsOutCounter), "PdhAddCounter");
		handlePdhStatus(PdhAddCounter((*statState)->Query, ("\\" + (*statState)->pdhStrings.tcpv4 + "\\" + (*statState)->pdhStrings.segmentsRetransPerSec).c_str(), 0, &(*statState)->SegmentsRetransCounter), "PdhAddCounter");
		handlePdhStatus(PdhAddCounter((*statState)->Query, ("\\" + (*statState)->pdhStrings.processor + "(*)\\" + (*statState)->pdhStrings.pctIdle).c_str(), 0, &(*statState)->ProcessorIdleCounter), "PdhAddCounter");
	}
	handlePdhStatus( PdhCollectQueryData((*statState)->Query), "PdhCollectQueryData" );

	PDH_FMT_COUNTERVALUE DisplayValue;
	if (returnStats.initialized) {
		if (!(*statState)->pdhStrings.diskDevice.empty()) {
			if( handlePdhStatus( PdhGetFormattedCounterValue((*statState)->DiskTimeCounter, PDH_FMT_DOUBLE, 0, &DisplayValue), "DiskTimeCounter" ) )
				returnStats.processDiskIdleSeconds = DisplayValue.doubleValue * returnStats.elapsed / 100.0;
			if( handlePdhStatus( PdhGetFormattedCounterValue((*statState)->QueueLengthCounter, PDH_FMT_DOUBLE, 0, &DisplayValue), "QueueLengthCounter" ) )
				returnStats.processDiskQueueDepth = DisplayValue.doubleValue;
			if( handlePdhStatus( PdhGetFormattedCounterValue((*statState)->ReadsCounter, PDH_FMT_DOUBLE, 0, &DisplayValue), "ReadsCounter" ) )
				returnStats.processDiskRead = DisplayValue.doubleValue * returnStats.elapsed;
			if( handlePdhStatus( PdhGetFormattedCounterValue((*statState)->WritesCounter, PDH_FMT_DOUBLE, 0, &DisplayValue), "WritesCounter" ) )
				returnStats.processDiskWrite = DisplayValue.doubleValue * returnStats.elapsed;
			if (handlePdhStatus(PdhGetFormattedCounterValue((*statState)->WriteBytesCounter, PDH_FMT_DOUBLE, 0, &DisplayValue), "WriteBytesCounter"))
				returnStats.processDiskWriteSectors = DisplayValue.doubleValue * returnStats.elapsed / 512.0;
		}
		returnStats.machineMegabitsSent = 0.0;
		for( int i = 0; i < (*statState)->SendCounters.size(); i++ )
			if( handlePdhStatus( PdhGetFormattedCounterValue((*statState)->SendCounters[i], PDH_FMT_DOUBLE, 0, &DisplayValue), "SendCounter" ) )
				returnStats.machineMegabitsSent += DisplayValue.doubleValue * 7.62939453e-6;
		returnStats.machineMegabitsSent *= returnStats.elapsed;

		returnStats.machineMegabitsReceived = 0.0;
		for( int i = 0; i < (*statState)->ReceiveCounters.size(); i++ )
			if( handlePdhStatus( PdhGetFormattedCounterValue((*statState)->ReceiveCounters[i], PDH_FMT_DOUBLE, 0, &DisplayValue), "ReceiveCounter" ) )
				returnStats.machineMegabitsReceived += DisplayValue.doubleValue * 7.62939453e-6;
		returnStats.machineMegabitsReceived *= returnStats.elapsed;

		if (handlePdhStatus(PdhGetFormattedCounterValue((*statState)->SegmentsOutCounter, PDH_FMT_DOUBLE, 0, &DisplayValue), "SegmentsOutCounter"))
			returnStats.machineOutSegs = DisplayValue.doubleValue * returnStats.elapsed;
		if (handlePdhStatus(PdhGetFormattedCounterValue((*statState)->SegmentsRetransCounter, PDH_FMT_DOUBLE, 0, &DisplayValue), "SegmentsRetransCounter"))
			returnStats.machineRetransSegs = DisplayValue.doubleValue * returnStats.elapsed;

		if( handlePdhStatus( PdhGetFormattedCounterValue((*statState)->ProcessorIdleCounter, PDH_FMT_DOUBLE, 0, &DisplayValue), "ProcessorIdleCounter" ) )
			returnStats.machineCPUSeconds = (100 - DisplayValue.doubleValue) * returnStats.elapsed / 100.0;
	}
#elif defined(__unixish__)
	uint64_t machineNowSent = (*statState)->machineLastSent;
	uint64_t machineNowReceived = (*statState)->machineLastReceived;
	uint64_t machineOutSegs = (*statState)->machineLastOutSegs;
	uint64_t machineRetransSegs = (*statState)->machineLastRetransSegs;

	getNetworkTraffic(*ip, machineNowSent, machineNowReceived, machineOutSegs, machineRetransSegs);
	if( returnStats.initialized ) {
		returnStats.machineMegabitsSent = ((machineNowSent - (*statState)->machineLastSent) * 8e-6);
		returnStats.machineMegabitsReceived = ((machineNowReceived - (*statState)->machineLastReceived) * 8e-6);
		returnStats.machineOutSegs = machineOutSegs - (*statState)->machineLastOutSegs;
		returnStats.machineRetransSegs = machineRetransSegs - (*statState)->machineLastRetransSegs;
	}
	(*statState)->machineLastSent = machineNowSent;
	(*statState)->machineLastReceived = machineNowReceived;
	(*statState)->machineLastOutSegs = machineOutSegs;
	(*statState)->machineLastRetransSegs = machineRetransSegs;

	uint64_t currentIOs;
	uint64_t nowBusyTicks = (*statState)->lastBusyTicks;
	uint64_t nowReads = (*statState)->lastReads;
	uint64_t nowWrites = (*statState)->lastWrites;
	uint64_t nowWriteSectors = (*statState)->lastWriteSectors; 
	uint64_t nowReadSectors = (*statState)->lastReadSectors;

	if(dataFolder != "") {
		getDiskStatistics(dataFolder, currentIOs, nowBusyTicks, nowReads, nowWrites, nowWriteSectors, nowReadSectors);
		returnStats.processDiskQueueDepth = currentIOs;
		returnStats.processDiskReadCount = nowReads;
		returnStats.processDiskWriteCount = nowWrites;
		if( returnStats.initialized ) {
			returnStats.processDiskIdleSeconds = std::max<double>(0, returnStats.elapsed - std::min<double>(returnStats.elapsed, (nowBusyTicks - (*statState)->lastBusyTicks) / 1000.0));
			returnStats.processDiskRead = (nowReads - (*statState)->lastReads);
			returnStats.processDiskWrite = (nowWrites - (*statState)->lastWrites);
			returnStats.processDiskWriteSectors = (nowWriteSectors - (*statState)->lastWriteSectors);
			returnStats.processDiskReadSectors = (nowReadSectors - (*statState)->lastReadSectors);
		}
		(*statState)->lastBusyTicks = nowBusyTicks;
		(*statState)->lastReads = nowReads;
		(*statState)->lastWrites = nowWrites;
		(*statState)->lastWriteSectors = nowWriteSectors;
		(*statState)->lastReadSectors = nowReadSectors;
	}

	uint64_t clockIdleTime = (*statState)->lastClockIdleTime;
	uint64_t clockTotalTime = (*statState)->lastClockTotalTime;

	getMachineLoad(clockIdleTime, clockTotalTime);
	returnStats.machineCPUSeconds = clockTotalTime - (*statState)->lastClockTotalTime != 0 ? ( 1 - ((clockIdleTime - (*statState)->lastClockIdleTime) / ((double)(clockTotalTime - (*statState)->lastClockTotalTime)))) * returnStats.elapsed : 0;
	(*statState)->lastClockIdleTime = clockIdleTime;
	(*statState)->lastClockTotalTime = clockTotalTime;
#endif
	(*statState)->lastTime = nowTime;
	(*statState)->lastClockProcess = nowClockProcess;
	(*statState)->lastClockThread = nowClockThread;
	return returnStats;
}

#ifdef _WIN32
struct OffsetTimer {
	double secondsPerCount, offset;

	static const int64_t FILETIME_C_EPOCH = 11644473600LL * 10000000LL;	// Difference between FILETIME epoch (1601) and Unix epoch (1970) in 100ns FILETIME ticks

	OffsetTimer() {
		long long countsPerSecond;
		if (!QueryPerformanceFrequency( (LARGE_INTEGER*)&countsPerSecond))
			throw performance_counter_error();
		secondsPerCount = 1.0 / countsPerSecond;

		FILETIME fileTime;

		offset = 0;
		double timer = now();
		GetSystemTimeAsFileTime(&fileTime);
		static_assert( sizeof(fileTime) == sizeof(uint64_t), "FILETIME size wrong" );
		offset = (*(uint64_t*)&fileTime - FILETIME_C_EPOCH) * 100e-9 - timer;
	}

	double now() {
		long long count;
		if (!QueryPerformanceCounter( (LARGE_INTEGER*)&count ))
			throw performance_counter_error();
		return offset + count * secondsPerCount;
	}
};
#elif defined(__linux__)
#define DOUBLETIME(ts) (double(ts.tv_sec) + (ts.tv_nsec * 1e-9))
#ifndef CLOCK_MONOTONIC_RAW
#define CLOCK_MONOTONIC_RAW 4 // Confirmed safe to do with glibc >= 2.11 and kernel >= 2.6.28. No promises with older glibc. Older kernel definitely breaks it.
#endif
struct OffsetTimer {
	double offset;

	OffsetTimer() {
		struct timespec ts;
		clock_gettime(CLOCK_REALTIME, &ts);
		offset = DOUBLETIME(ts);
		clock_gettime(CLOCK_MONOTONIC, &ts);
		offset -= DOUBLETIME(ts);
	}

	double now() {
		struct timespec ts;
		clock_gettime(CLOCK_MONOTONIC, &ts);
		return (offset + DOUBLETIME(ts));
	}
};

#elif defined(__APPLE__)

#include <mach/mach.h>
#include <mach/mach_time.h>

struct OffsetTimer {
	mach_timebase_info_data_t timebase_info;
	uint64_t offset;
	double offset_seconds;

	OffsetTimer() {
		mach_timebase_info(&timebase_info);
		offset = mach_absolute_time();

		struct timeval tv;
		gettimeofday(&tv, NULL);

		offset_seconds = tv.tv_sec + 1e-6 * tv.tv_usec;
	}

	double now() {
		uint64_t elapsed = mach_absolute_time() - offset;
		return offset_seconds + double((elapsed * timebase_info.numer) / timebase_info.denom) * 1e-9;
	}
};

#else
#error Port me!
#endif

double timer_monotonic() {
	static OffsetTimer theTimer;
	return theTimer.now();
}

double timer() {
#ifdef _WIN32
	static const int64_t FILETIME_C_EPOCH = 11644473600LL * 10000000LL;	// Difference between FILETIME epoch (1601) and Unix epoch (1970) in 100ns FILETIME ticks
	FILETIME fileTime;
	GetSystemTimeAsFileTime(&fileTime);
	static_assert( sizeof(fileTime) == sizeof(uint64_t), "FILETIME size wrong" );
	return (*(uint64_t*)&fileTime - FILETIME_C_EPOCH) * 100e-9;
#elif defined(__linux__)
	struct timespec ts;
	clock_gettime(CLOCK_REALTIME, &ts);
	return double(ts.tv_sec) + (ts.tv_nsec * 1e-9);
#elif defined(__APPLE__)
	struct timeval tv;
	gettimeofday(&tv, NULL);
	return double(tv.tv_sec) + (tv.tv_usec * 1e-6);
#else
#error Port me!
#endif
};

uint64_t timer_int() {
#ifdef _WIN32
	static const int64_t FILETIME_C_EPOCH = 11644473600LL * 10000000LL;	// Difference between FILETIME epoch (1601) and Unix epoch (1970) in 100ns FILETIME ticks
	FILETIME fileTime;
	GetSystemTimeAsFileTime(&fileTime);
	static_assert( sizeof(fileTime) == sizeof(uint64_t), "FILETIME size wrong" );
	return (*(uint64_t*)&fileTime - FILETIME_C_EPOCH);
#elif defined(__linux__)
	struct timespec ts;
	clock_gettime(CLOCK_REALTIME, &ts);
	return uint64_t(ts.tv_sec) * 1e9 + ts.tv_nsec;
#elif defined(__APPLE__)
	struct timeval tv;
	gettimeofday(&tv, NULL);
	return uint64_t(tv.tv_sec) * 1e9 + (tv.tv_usec * 1e3);
#else
#error Port me!
#endif
};

void getLocalTime(const time_t *timep, struct tm *result) {
#ifdef _WIN32
	if(localtime_s(result, timep) != 0) {
		TraceEvent(SevError, "GetLocalTimeError").GetLastError();
		throw platform_error();
	}
#elif defined(__unixish__)
	if(localtime_r(timep, result) == NULL) {
		TraceEvent(SevError, "GetLocalTimeError").GetLastError();
		throw platform_error();
	}
#else
#error Port me!
#endif
}

void setMemoryQuota( size_t limit ) {
	INJECT_FAULT( platform_error, "setMemoryQuota" );
#if defined(_WIN32)
	HANDLE job = CreateJobObject( NULL, NULL );
	if (!job) {
		TraceEvent(SevError, "WinCreateJobError").GetLastError();
		throw platform_error();
	}
	JOBOBJECT_EXTENDED_LIMIT_INFORMATION limits;
	limits.BasicLimitInformation.LimitFlags = JOB_OBJECT_LIMIT_JOB_MEMORY;
	limits.JobMemoryLimit = limit;
	if (!SetInformationJobObject( job, JobObjectExtendedLimitInformation, &limits, sizeof(limits) )) {
		TraceEvent(SevError, "FailedToSetInfoOnJobObject").detail("Limit", limit).GetLastError();
		throw platform_error();
	}
	if (!AssignProcessToJobObject( job, GetCurrentProcess() ))
		TraceEvent(SevWarn, "FailedToSetMemoryLimit").GetLastError();
#elif defined(__linux__)
	struct rlimit rlim;
	if (getrlimit(RLIMIT_AS, &rlim)) {
		TraceEvent(SevError, "GetMemoryLimit").GetLastError();
		throw platform_error();
	} else if (limit > rlim.rlim_max) {
		TraceEvent(SevError, "MemoryLimitTooHigh").detail("Limit", limit).detail("ResidentMaxLimit", rlim.rlim_max);
		throw platform_error();
	}
	rlim.rlim_cur = limit;
	if (setrlimit(RLIMIT_AS, &rlim)) {
		TraceEvent(SevError, "SetMemoryLimit").detail("Limit", limit).GetLastError();
		throw platform_error();
	}
#endif
}

#ifdef _WIN32
static int ModifyPrivilege( const char* szPrivilege, bool fEnable )
{
	HRESULT hr = S_OK;
	TOKEN_PRIVILEGES NewState;
	LUID luid;
	HANDLE hToken = NULL;

	// Open the process token for this process.
	if (!OpenProcessToken( GetCurrentProcess(),
						   TOKEN_ADJUST_PRIVILEGES | TOKEN_QUERY,
						   &hToken ))
	{
		TraceEvent( SevWarn, "OpenProcessTokenError" ).error(large_alloc_failed()).GetLastError();
		return ERROR_FUNCTION_FAILED;
	}

	// Get the local unique ID for the privilege.
	if ( !LookupPrivilegeValue( NULL,
								szPrivilege,
								&luid ))
	{
		CloseHandle( hToken );
		TraceEvent( SevWarn, "LookupPrivilegeValue" ).error(large_alloc_failed()).GetLastError();
		return ERROR_FUNCTION_FAILED;
	}

	//cout << luid.HighPart << " " << luid.LowPart << endl;

	// Assign values to the TOKEN_PRIVILEGE structure.
	NewState.PrivilegeCount = 1;
	NewState.Privileges[0].Luid = luid;
	NewState.Privileges[0].Attributes =
		(fEnable ? SE_PRIVILEGE_ENABLED : 0);

	// Adjust the token privilege.
	if (!AdjustTokenPrivileges(hToken,
							   FALSE,
							   &NewState,
							   0,
							   NULL,
							   NULL))
	{
		TraceEvent( SevWarn, "AdjustTokenPrivileges" ).error(large_alloc_failed()).GetLastError();
		hr = ERROR_FUNCTION_FAILED;
	}

	// Close the handle.
	CloseHandle(hToken);

	return hr;
}
#endif

static bool largePagesPrivilegeEnabled = false;

static void enableLargePages() {
	if (largePagesPrivilegeEnabled)
		return;
#ifdef _WIN32
	ModifyPrivilege(SE_LOCK_MEMORY_NAME, true);
	largePagesPrivilegeEnabled = true;
#else
	// SOMEDAY: can/should we teach the client how to enable large pages
	// on Linux? Or just rely on the system to have been configured as
	// desired?
#endif
}

static void *allocateInternal(size_t length, bool largePages) {
	void *block = NULL;

#ifdef _WIN32
	DWORD allocType = MEM_COMMIT|MEM_RESERVE;

	if (largePages)
		allocType |= MEM_LARGE_PAGES;

	return VirtualAlloc(NULL, length, allocType, PAGE_READWRITE);
#elif defined(__linux__)
	int flags = MAP_PRIVATE|MAP_ANONYMOUS;

	if (largePages)
		flags |= MAP_HUGETLB;

	return mmap(NULL, length, PROT_READ|PROT_WRITE, flags, -1, 0);
#elif defined(__APPLE__)
	int flags = MAP_PRIVATE|MAP_ANON;

	return mmap(NULL, length, PROT_READ|PROT_WRITE, flags, -1, 0);
#else
#error Port me!
#endif
}

static bool largeBlockFail = false;
void *allocate(size_t length, bool allowLargePages) {
	if (allowLargePages)
		enableLargePages();

	void *block = ALLOC_FAIL;

	if (allowLargePages && !largeBlockFail) {
		block = allocateInternal(length, true);
		if (block == ALLOC_FAIL) largeBlockFail = true;
	}

	if (block == ALLOC_FAIL)
		block = allocateInternal(length, false);

	// FIXME: SevWarnAlways trace if "close" to out of memory

	if (block == ALLOC_FAIL)
		platform::outOfMemory();

	return block;
}

#if 0
void* numaAllocate(size_t size) {
	void* thePtr = (void*)0xA00000000LL;
	enableLargePages();

	size_t vaPageSize = 2<<20;//64<<10;
	int nVAPages = size / vaPageSize;

	int nodes;
	if (!GetNumaHighestNodeNumber((PULONG)&nodes)) {
		TraceEvent(SevError, "GetNumaHighestNodeNumber").getLastError();
		throw platform_error();
	}
	++nodes;

	for(int i=0; i<nodes; i++) {
		char* p = (char*)thePtr + i*nVAPages/nodes*vaPageSize;
		char* e = (char*)thePtr + (i+1)*nVAPages/nodes*vaPageSize;
		//printf("  %p + %lld\n", p, e-p);
		// SOMEDAY: removed NUMA extensions for compatibity with Windows Server 2003 -- make execution dynamic
		if (!VirtualAlloc/*ExNuma*/(/*GetCurrentProcess(),*/ p, e-p, MEM_COMMIT|MEM_RESERVE|MEM_LARGE_PAGES, PAGE_READWRITE/*, i*/)) {
			Error e = platform_error();
			TraceEvent(e, "VirtualAlloc").GetLastError();
			throw e;
		}
	}
	return thePtr;
}
#endif

void setAffinity(int proc) {
#if defined(_WIN32)
	/*if (SetProcessAffinityMask(GetCurrentProcess(), 0x5555))//0x5555555555555555UL))
		printf("Set affinity mask\n");
	else
		printf("Failed to set affinity mask: error %d\n", GetLastError());*/
	SetThreadAffinityMask( GetCurrentThread(), 1UL<<proc );
#elif defined(__linux__)
	cpu_set_t set;
	CPU_ZERO(&set);
	CPU_SET(proc, &set);
	sched_setaffinity(0, sizeof(cpu_set_t), &set);
#endif
}


namespace platform {

int getRandomSeed() {
	INJECT_FAULT( platform_error, "getRandomSeed" );
	int randomSeed;
	int retryCount = 0;

#ifdef _WIN32
	do {
		retryCount++;
		if( rand_s( (unsigned int *)&randomSeed ) != 0 ) {
			TraceEvent(SevError, "WindowsRandomSeedError");
			throw platform_error();
		}
	} while (randomSeed == 0 && retryCount < FLOW_KNOBS->RANDOMSEED_RETRY_LIMIT);	// randomSeed cannot be 0 since we use mersenne twister in DeterministicRandom. Get a new one if randomSeed is 0.
#else
	int devRandom = open("/dev/urandom", O_RDONLY);
	do {
		retryCount++;
		if (read(devRandom, &randomSeed, sizeof(randomSeed)) != sizeof(randomSeed) ) {
			TraceEvent(SevError, "OpenURandom").GetLastError();
			throw platform_error();	
		}
	} while (randomSeed == 0 && retryCount < FLOW_KNOBS->RANDOMSEED_RETRY_LIMIT);
	close(devRandom);
#endif

	if (randomSeed == 0) {
		TraceEvent(SevError, "RandomSeedZeroError");
		throw platform_error();
	}
	return randomSeed;
}
}; // namespace platform

std::string joinPath( std::string const& directory, std::string const& filename ) {
	auto d = directory;
	auto f = filename;
	while (f.size() && (f[0] == '/' || f[0] == CANONICAL_PATH_SEPARATOR))
		f = f.substr(1);
	while (d.size() && (d.back() == '/' || d.back() == CANONICAL_PATH_SEPARATOR))
		d = d.substr(0, d.size()-1);
	return d + CANONICAL_PATH_SEPARATOR + f;
}

void renamedFile() {
	INJECT_FAULT( io_error, "renameFile" );
}

void renameFile( std::string const& fromPath, std::string const& toPath ) {
	INJECT_FAULT( io_error, "renameFile" );
#ifdef _WIN32
	if (MoveFile( fromPath.c_str(), toPath.c_str() )) {
		//renamedFile();
		return;
	}
#elif (defined(__linux__) || defined(__APPLE__))
	if (!rename( fromPath.c_str(), toPath.c_str() )) {
		//FIXME: We cannot inject faults after renaming the file, because we could end up with two asyncFileNonDurable open for the same file
		//renamedFile();
		return;
	}
#else
	#error Port me!
#endif
	TraceEvent(SevError, "RenameFile").detail("FromPath", fromPath).detail("ToPath", toPath).GetLastError();
	throw io_error();
}

void atomicReplace( std::string const& path, std::string const& content, bool textmode ) {
	FILE* f = 0;
	try {
		INJECT_FAULT( io_error, "atomicReplace" );

<<<<<<< HEAD
		std::string tempfilename = joinPath(parentDirectory(path), g_random->randomUniqueID().toString() + ".tmp");
		f = fopen( tempfilename.c_str(), "wt" );
=======
		std::string tempfilename = parentDirectory(path) + CANONICAL_PATH_SEPARATOR + g_random->randomUniqueID().toString() + ".tmp";
		f = textmode ? fopen( tempfilename.c_str(), "wt" ) : fopen(tempfilename.c_str(), "wb");
>>>>>>> b5d2debd
		if(!f)
			throw io_error();

		if( textmode && fprintf( f, "%s", content.c_str() ) < 0)
			throw io_error();

		if (!textmode && fwrite(content.c_str(), sizeof(uint8_t), content.size(), f) != content.size())
			throw io_error();

		if(fflush(f) != 0)
			throw io_error();

	#ifdef _WIN32
		HANDLE h = (HANDLE)_get_osfhandle(_fileno(f));
		if(!g_network->isSimulated()) {
			if(!FlushFileBuffers(h))
				throw io_error();
		}

		if(fclose(f) != 0) {
			f = 0;
			throw io_error();
		}
		f = 0;

		if(!ReplaceFile( path.c_str(), tempfilename.c_str(), NULL, NULL, NULL, NULL ))
			throw io_error();
	#elif defined(__unixish__)
		if(!g_network->isSimulated()) {
			if(fsync( fileno(f) ) != 0)
				throw io_error();
		}

		if(fclose(f) != 0) {
			f = 0;
			throw io_error();
		}
		f = 0;

		if(rename( tempfilename.c_str(), path.c_str() ) != 0)
			throw io_error();
	#else
	#error Port me!
	#endif

		INJECT_FAULT( io_error, "atomicReplace" );
	}
	catch(Error &e) {
		TraceEvent(SevWarn, "AtomicReplace").error(e).detail("Path", path).GetLastError();
		if (f) fclose(f);
		throw;
	}
}

static bool deletedFile() {
	INJECT_FAULT( platform_error, "deleteFile" );
	return true;
}

bool deleteFile( std::string const& filename ) {
	INJECT_FAULT( platform_error, "deleteFile" );
#ifdef _WIN32
	if (DeleteFile(filename.c_str()))
		return deletedFile();
	if (GetLastError() == ERROR_FILE_NOT_FOUND)
		return false;
#elif defined(__unixish__)
	if (!unlink( filename.c_str() ))
		return deletedFile();
	if (errno == ENOENT)
		return false;
#else
	#error Port me!
#endif
	Error e = systemErrorCodeToError();
	TraceEvent(SevError, "DeleteFile").detail("Filename", filename).GetLastError().error(e);
	throw errno;
}

static void createdDirectory() { INJECT_FAULT( platform_error, "createDirectory" ); }

namespace platform {

bool createDirectory( std::string const& directory ) {
	INJECT_FAULT( platform_error, "createDirectory" );

#ifdef _WIN32
	if (CreateDirectory( directory.c_str(), NULL )) {
		createdDirectory();
		return true;
	}
	if (GetLastError() == ERROR_ALREADY_EXISTS)
		return false;
	if (GetLastError() == ERROR_PATH_NOT_FOUND) {
		size_t delim = directory.find_last_of("/\\");
		if (delim != std::string::npos) {
			createDirectory( directory.substr(0, delim) );
			return createDirectory( directory );
		}
	}
	Error e = systemErrorCodeToError();
	TraceEvent(SevError, "CreateDirectory").detail("Directory", directory).GetLastError().error(e);
	throw e;
#elif (defined(__linux__) || defined(__APPLE__))
	size_t sep = 0;
	do {
		sep = directory.find_first_of('/', sep + 1);
		if ( mkdir( directory.substr(0, sep).c_str(), 0755 ) != 0 ) {
			if (errno == EEXIST)
				continue;

			Error e;
			if(errno == EACCES) {
				e = file_not_writable();
			}
			else {
				e = systemErrorCodeToError();
			}

			TraceEvent(SevError, "CreateDirectory").detail("Directory", directory).GetLastError().error(e);
			throw e;
		}
		createdDirectory();
	} while (sep != std::string::npos && sep != directory.length() - 1);
	return true;
#else
	#error Port me!
#endif
}

}; // namespace platform

std::string abspath( std::string const& filename ) {
	// Returns an absolute path canonicalized to use only CANONICAL_PATH_SEPARATOR
	INJECT_FAULT( platform_error, "abspath" );

#ifdef _WIN32
	char nameBuffer[MAX_PATH];
	if (!GetFullPathName(filename.c_str(), MAX_PATH, nameBuffer, NULL)) {
		Error e = systemErrorCodeToError();
		TraceEvent(SevError, "AbsolutePathError").detail("Filename", filename).GetLastError().error(e);
		throw e;
	}
	// Not totally obvious from the help whether GetFullPathName canonicalizes slashes, so let's do it...
	for(char*x = nameBuffer; *x; x++)
		if (*x == '/')
			*x = CANONICAL_PATH_SEPARATOR;
	return nameBuffer;
#elif (defined(__linux__) || defined(__APPLE__))
	char result[PATH_MAX];
	auto r = realpath( filename.c_str(), result );
	if (!r) {
		if (errno == ENOENT) {
			int sep = filename.find_last_of( CANONICAL_PATH_SEPARATOR );
			if (sep != std::string::npos) {
				return joinPath( abspath( filename.substr(0, sep) ), filename.substr(sep) );
			}
			else if (filename.find("~") == std::string::npos) {
				return joinPath( abspath( "." ), filename );
			}
		}
		Error e = systemErrorCodeToError();
		TraceEvent(SevError, "AbsolutePathError").detail("Filename", filename).GetLastError().error(e);
		throw e;
	}
	return std::string(r);
#else
	#error Port me!
#endif
}

std::string basename( std::string const& filename ) {
	auto abs = abspath(filename);
	size_t sep = abs.find_last_of( CANONICAL_PATH_SEPARATOR );
	if (sep == std::string::npos) return filename;
	return abs.substr(sep+1);
}

std::string parentDirectory( std::string const& filename ) {
	auto abs = abspath(filename);
	size_t sep = abs.find_last_of( CANONICAL_PATH_SEPARATOR );
	if (sep == std::string::npos) {
		TraceEvent(SevError, "GetParentDirectoryOfFile")
			.detail("File", filename)
			.GetLastError();
		throw platform_error();
	}

	while (abs.size() && (abs.back() == '/' || abs.back() == CANONICAL_PATH_SEPARATOR)) {
		abs.resize(abs.size() - 1);
	}

	return abs.substr(0, sep+1);
}

std::string getUserHomeDirectory() {
#if defined(__unixish__)
	const char* ret = getenv( "HOME" );
	if ( !ret ) {
		if ( struct passwd *pw = getpwuid( getuid() ) ) {
			ret = pw->pw_dir;
		}
	}
	return ret;
#elif defined(_WIN32)
	TCHAR szPath[MAX_PATH];
	if( SHGetFolderPath(NULL, CSIDL_PROFILE, NULL, 0, szPath)  != S_OK ) {
		TraceEvent(SevError, "GetUserHomeDirectory").GetLastError();
		throw platform_error();
	}
	std::string path(szPath);
	return path;
#else
#error Port me!
#endif
}

#ifdef _WIN32
#define FILE_ATTRIBUTE_DATA DWORD
#elif (defined(__linux__) || defined(__APPLE__))
#define FILE_ATTRIBUTE_DATA mode_t
#else
#error Port me!
#endif

bool acceptFile( FILE_ATTRIBUTE_DATA fileAttributes, std::string name, std::string extension ) {
#ifdef _WIN32
	return !(fileAttributes & FILE_ATTRIBUTE_DIRECTORY) && StringRef(name).endsWith(extension);
#elif (defined(__linux__) || defined(__APPLE__))
	return S_ISREG(fileAttributes) && StringRef(name).endsWith(extension);
#else
	#error Port me!
#endif
}

bool acceptDirectory( FILE_ATTRIBUTE_DATA fileAttributes, std::string name, std::string extension ) {
#ifdef _WIN32
	return (fileAttributes & FILE_ATTRIBUTE_DIRECTORY) != 0;
#elif (defined(__linux__) || defined(__APPLE__))
	return S_ISDIR(fileAttributes);
#else
	#error Port me!
#endif
}

std::vector<std::string> findFiles( std::string const& directory, std::string const& extension,
		bool (*accept_file)(FILE_ATTRIBUTE_DATA, std::string, std::string)) {
	INJECT_FAULT( platform_error, "findFiles" );
	std::vector<std::string> result;

#ifdef _WIN32
	WIN32_FIND_DATA fd;
	HANDLE h = FindFirstFile( (directory + "/*" + extension).c_str(), &fd );
	if (h == INVALID_HANDLE_VALUE) {
		if (GetLastError() != ERROR_FILE_NOT_FOUND && GetLastError() != ERROR_PATH_NOT_FOUND) {
			TraceEvent(SevError, "FindFirstFile").detail("Directory", directory).detail("Extension", extension).GetLastError();
			throw platform_error();
		}
	} else {
		while (true) {
			std::string name = fd.cFileName;
			if ((*accept_file)(fd.dwFileAttributes, name, extension)) {
				result.push_back( name );
			}
			if (!FindNextFile( h, &fd ))
				break;
		}
		if (GetLastError() != ERROR_NO_MORE_FILES) {
			TraceEvent(SevError, "FindNextFile").detail("Directory", directory).detail("Extension", extension).GetLastError();
			FindClose(h);
			throw platform_error();
		}
		FindClose(h);
	}
#elif (defined(__linux__) || defined(__APPLE__))
	DIR *dip;

	if ((dip = opendir(directory.c_str())) != NULL) {
		struct dirent *dit;
		while ((dit = readdir(dip)) != NULL) {
			std::string name(dit->d_name);
			struct stat buf;
			if (stat(joinPath(directory, name).c_str(), &buf)) {
				bool isError = errno != ENOENT;
				TraceEvent(isError ? SevError : SevWarn, "StatFailed")
					.detail("Directory", directory)
					.detail("Extension", extension)
					.detail("Name", name)
					.GetLastError();
				if( isError )
					throw platform_error();
				else
					continue;
			}
			if ((*accept_file)(buf.st_mode, name, extension))
				result.push_back( name );
		}

		closedir(dip);
	}
#else
	#error Port me!
#endif
	std::sort(result.begin(), result.end());
	return result;
}


namespace platform {

std::vector<std::string> listFiles( std::string const& directory, std::string const& extension ) {
	return findFiles( directory, extension, &acceptFile );
}

std::vector<std::string> listDirectories( std::string const& directory ) {
	return findFiles( directory, "", &acceptDirectory );
}

void findFilesRecursively(std::string path, std::vector<std::string> &out) {
	// Add files to output, prefixing path
	std::vector<std::string> files = platform::listFiles(path);
	for(auto const &f : files)
		out.push_back(joinPath(path, f));

	// Recurse for directories
	std::vector<std::string> directories = platform::listDirectories(path);
	for(auto const &dir : directories) {
		if(dir != "." && dir != "..")
			findFilesRecursively(joinPath(path, dir), out);
	}
};

}; // namespace platform


void threadSleep( double seconds ) {
#ifdef _WIN32
	Sleep( (DWORD)(seconds * 1e3) );
#elif (defined(__linux__) || defined(__APPLE__))
	struct timespec req, rem;

	req.tv_sec = seconds;
	req.tv_nsec = (seconds - req.tv_sec) * 1e9L;

	while (nanosleep(&req, &rem) == -1 && errno == EINTR) {
		req.tv_sec = rem.tv_sec;
		req.tv_nsec = rem.tv_nsec;
	}
#else
	#error Port me!
#endif
}

void threadYield() {
#ifdef _WIN32
	Sleep(0);
#elif defined( __unixish__ )
	sched_yield();
#else
#error Port me!
#endif
}

namespace platform {

void makeTemporary( const char* filename ) {
#ifdef _WIN32
	SetFileAttributes(filename, FILE_ATTRIBUTE_TEMPORARY);
#endif
}
}; // namespace platform

#ifdef _WIN32
THREAD_HANDLE startThread(void (*func) (void *), void *arg) {
	return (void *)_beginthread(func, 0, arg);
}
#elif (defined(__linux__) || defined(__APPLE__))
THREAD_HANDLE startThread(void *(*func) (void *), void *arg) {
	pthread_t t;
	pthread_create(&t, NULL, func, arg);
	return t;
}
#else
	#error Port me!
#endif

void waitThread(THREAD_HANDLE thread) {
#ifdef _WIN32
	WaitForSingleObject(thread, INFINITE);
#elif (defined(__linux__) || defined(__APPLE__))
	pthread_join(thread, NULL);
#else
	#error Port me!
#endif
}

void deprioritizeThread() {
#ifdef __linux__
	int tid = syscall(SYS_gettid);
	setpriority( PRIO_PROCESS, tid, 10 );
#elif defined(_WIN32)
#endif
}

bool fileExists(std::string const& filename) {
	FILE* f = fopen(filename.c_str(), "rb");
	if (!f) return false;
	fclose(f);
	return true;
}

bool directoryExists(std::string const& path) {
#ifdef _WIN32
	DWORD bits = ::GetFileAttributes(path.c_str());
	return bits != INVALID_FILE_ATTRIBUTES && (bits & FILE_ATTRIBUTE_DIRECTORY);
#else
	DIR *d = opendir(path.c_str());
	if(d == nullptr)
		return false;
	closedir(d);
	return true;
#endif
}

int64_t fileSize(std::string const& filename) {
#ifdef _WIN32
	struct _stati64 file_status;
	if(_stati64(filename.c_str(), &file_status) != 0)
		return 0;
	else
		return file_status.st_size;
#elif (defined(__linux__) || defined(__APPLE__))
	struct stat file_status;
	if(stat(filename.c_str(), &file_status) != 0)
		return 0;
	else
		return file_status.st_size;
#else
	#error Port me!
#endif
}

std::string readFileBytes( std::string const& filename, int maxSize ) {
	std::string s;
	FILE* f = fopen(filename.c_str(), "rb");
	if (!f) throw file_not_readable();
	try {
		fseek(f, 0, SEEK_END);
		size_t size = ftell(f);
		if (size > maxSize)
			throw file_too_large();
		s.resize( size );
		fseek(f, 0, SEEK_SET);
		if (!fread( &s[0], size, 1, f ))
			throw file_not_readable();
	} catch (...) {
		fclose(f);
		throw;
	}
	fclose(f);
	return s;
}

void writeFileBytes(std::string const& filename, const uint8_t* data, size_t count) {
	FILE* f = fopen(filename.c_str(), "wb");
	if (!f)
	{
		TraceEvent(SevError, "WriteFileBytes").detail("Filename", filename).GetLastError();
		throw file_not_writable();
	}

	try {
		size_t length = fwrite(data, sizeof(uint8_t), count, f);
		if (length != count)
		{
			TraceEvent(SevError, "WriteFileBytes").detail("Filename", filename).detail("WrittenLength", length).GetLastError();
			throw file_not_writable();
		}
	}
	catch (...) {
		fclose(f);
		throw;
	}
	fclose(f);
}

void writeFile(std::string const& filename, std::string const& content) {
	writeFileBytes(filename, (const uint8_t*)(content.c_str()), content.size());
}


namespace platform {

bool getEnvironmentVar(const char* name, std::string& value) {
#if defined(__unixish__)
	char* val = getenv(name);
	if (val) {
		value = std::string(val);
		return true;
	}
	return false;
#elif defined(_WIN32)
	int len = GetEnvironmentVariable(name, NULL, 0);
	if (len == 0) {
		if (GetLastError() == ERROR_ENVVAR_NOT_FOUND) {
			return false;
		}
		TraceEvent(SevError, "GetEnvironmentVariable").detail("Name", name).GetLastError();
		throw platform_error();
	}
	value.resize(len);
	int rc = GetEnvironmentVariable(name, &value[0], len);
	if (rc + 1 != len) {
		TraceEvent(SevError, "WrongEnvVarLength")
			.detail("ExpectedLength", len)
			.detail("ReceivedLength", rc + 1);
		throw platform_error();
	}
	value.resize(len-1);
	return true;
#else
#error Port me!
#endif
}

int setEnvironmentVar(const char *name, const char *value, int overwrite)
{
#if defined(_WIN32)
	int errcode = 0;
	if(!overwrite) {
		size_t envsize = 0;
		errcode = getenv_s(&envsize, NULL, 0, name);
		if(errcode || envsize) return errcode;
	}
	return _putenv_s(name, value);
#else
	return setenv(name, value, overwrite);
#endif
}

#if defined(_WIN32)
#define getcwd(buf, maxlen) _getcwd(buf, maxlen)
#endif
std::string getWorkingDirectory() {
	char *buf;
	if( (buf = getcwd(NULL, 0)) == NULL ) {
		TraceEvent(SevWarnAlways, "GetWorkingDirectoryError").GetLastError();
		throw platform_error();
	}
	std::string result(buf);
	free(buf);
	return result;
}

}; // namespace platform

extern std::string format( const char *form, ... );


namespace platform {

std::string getDefaultPluginPath( const char* plugin_name ) {
#ifdef _WIN32
	std::string installPath;
	if(!platform::getEnvironmentVar("FOUNDATIONDB_INSTALL_PATH", installPath)) {
		// This is relying of the DLL search order to load the plugin,
		//  starting in the same directory as the executable.
		return plugin_name;
	}
	return format( "%splugins\\%s.dll", installPath.c_str(), plugin_name );
#elif defined(__linux__)
	return format( "/usr/lib/foundationdb/plugins/%s.so", plugin_name );
#elif defined(__APPLE__)
	return format( "/usr/local/foundationdb/plugins/%s.dylib", plugin_name );
#else
	#error Port me!
#endif
}
}; // namespace platform

#ifdef ALLOC_INSTRUMENTATION
#define TRACEALLOCATOR( size ) TraceEvent("MemSample").detail("Count", FastAllocator<size>::getApproximateMemoryUnused()/size).detail("TotalSize", FastAllocator<size>::getApproximateMemoryUnused()).detail("SampleCount", 1).detail("Hash", "FastAllocatedUnused" #size ).detail("Bt", "na")
#ifdef __linux__
#include <cxxabi.h>
#endif
uint8_t *g_extra_memory;
#endif

namespace platform {

void outOfMemory() {
#ifdef ALLOC_INSTRUMENTATION
	delete [] g_extra_memory;
	std::vector< std::pair<std::string, const char*> > typeNames;
	for( auto i = allocInstr.begin(); i != allocInstr.end(); ++i ) {
		std::string s;
#ifdef __linux__
		char *demangled = abi::__cxa_demangle(i->first, NULL, NULL, NULL);
		if (demangled) {
			s = demangled;
			if (StringRef(s).startsWith(LiteralStringRef("(anonymous namespace)::")))
				s = s.substr(LiteralStringRef("(anonymous namespace)::").size());
			free(demangled);
		} else
			s = i->first;
#else
		s = i->first;
		if (StringRef(s).startsWith(LiteralStringRef("class `anonymous namespace'::")))
			s = s.substr(LiteralStringRef("class `anonymous namespace'::").size());
		else if (StringRef(s).startsWith(LiteralStringRef("class ")))
			s = s.substr(LiteralStringRef("class ").size());
		else if (StringRef(s).startsWith(LiteralStringRef("struct ")))
			s = s.substr(LiteralStringRef("struct ").size());
#endif
		typeNames.push_back( std::make_pair(s, i->first) );
	}
	std::sort(typeNames.begin(), typeNames.end());
	for(int i=0; i<typeNames.size(); i++) {
		const char* n = typeNames[i].second;
		auto& f = allocInstr[n];
		if(f.maxAllocated > 10000)
			TraceEvent("AllocInstrument").detail("CurrentAlloc", f.allocCount-f.deallocCount)
				.detail("Name", typeNames[i].first.c_str());
	}

	std::unordered_map<uint32_t, BackTraceAccount> traceCounts;
	size_t memSampleSize;
	memSample_entered = true;
	{
		ThreadSpinLockHolder holder( memLock );
		traceCounts = backTraceLookup;
		memSampleSize = memSample.size();
	}
	memSample_entered = false;

	TraceEvent("MemSampleSummary")
		.detail("InverseByteSampleRatio", SAMPLE_BYTES)
		.detail("MemorySamples", memSampleSize)
		.detail("BackTraces", traceCounts.size());

	for( auto i = traceCounts.begin(); i != traceCounts.end(); ++i ) {
		char buf[1024];
		std::vector<void *> *frames = i->second.backTrace;
		std::string backTraceStr;
#if defined(_WIN32)
		for (int j = 1; j < frames->size(); j++) {
			_snprintf(buf, 1024, "%p ", frames->at(j));
			backTraceStr += buf;
		}
#else
		backTraceStr = format_backtrace(&(*frames)[0], frames->size());
#endif
		TraceEvent("MemSample")
			.detail("Count", (int64_t)i->second.count)
			.detail("TotalSize", i->second.totalSize)
			.detail("SampleCount", i->second.sampleCount)
			.detail("Hash", format("%lld", i->first))
			.detail("Bt", backTraceStr);
	}

	TraceEvent("MemSample")
		.detail("Count", traceCounts.size())
		.detail("TotalSize", traceCounts.size() * ((int)(sizeof(uint32_t) + sizeof(size_t) + sizeof(size_t))))
		.detail("SampleCount", traceCounts.size())
		.detail("Hash", "backTraces")
		.detail("Bt", "na");

	TraceEvent("MemSample")
		.detail("Count", memSampleSize)
		.detail("TotalSize", memSampleSize * ((int)(sizeof(void*) + sizeof(uint32_t) + sizeof(size_t))))
		.detail("SapmleCount", memSampleSize)
		.detail("Hash", "memSamples")
		.detail("Bt", "na");
	TRACEALLOCATOR(16);
	TRACEALLOCATOR(32);
	TRACEALLOCATOR(64);
	TRACEALLOCATOR(128);
	TRACEALLOCATOR(256);
	TRACEALLOCATOR(512);
	TRACEALLOCATOR(1024);
	TRACEALLOCATOR(2048);
	TRACEALLOCATOR(4096);
	g_traceBatch.dump();
#endif

	criticalError(FDB_EXIT_NO_MEM, "OutOfMemory", "Out of memory");
}
}; // namespace platform

extern "C" void criticalError(int exitCode, const char *type, const char *message) {
	// Be careful!  This function may be called asynchronously from a thread or in other weird conditions

	fprintf(stderr, "ERROR: %s\n", message);

	if (g_network && !g_network->isSimulated())
	{
		TraceEvent ev(SevError, type);
		ev.detail("Message", message);
	}

	flushAndExit(exitCode);
}

extern void flushTraceFileVoid();

extern "C" void flushAndExit(int exitCode) {
	flushTraceFileVoid();
	fflush(stdout);
	closeTraceFile();
#ifdef _WIN32
	// This function is documented as being asynchronous, but we suspect it might actually be synchronous in the
	// case that it is passed a handle to the current process. If not, then there may be cases where we escalate
	// to the crashAndDie call below.
	TerminateProcess(GetCurrentProcess(), exitCode);
#else
	_exit(exitCode);
#endif
	// should never reach here, but you never know
	crashAndDie();
}

#ifdef __unixish__
#include <dlfcn.h>

#ifdef __linux__
#include <link.h>
#endif

struct ImageInfo {
	void *offset;
	std::string symbolFileName;

	ImageInfo() : offset(NULL), symbolFileName("") {}
};

ImageInfo getImageInfo(const void *symbol) {
	Dl_info info;
	ImageInfo imageInfo;

#ifdef __linux__
	link_map *linkMap;
	int res = dladdr1(symbol, &info, (void**)&linkMap, RTLD_DL_LINKMAP);
#else
	int res = dladdr(symbol, &info);
#endif

	if(res != 0) {
		std::string imageFile = basename(info.dli_fname);
		// If we have a client library that doesn't end in the appropriate extension, we will get the wrong debug suffix. This should only be a cosmetic problem, though.
#ifdef __linux__
		imageInfo.offset = (void*)linkMap->l_addr;
		if(imageFile.length() >= 3 && imageFile.rfind(".so") == imageFile.length()-3) {
#else
		imageInfo.offset = info.dli_fbase;
		if(imageFile.length() >= 6 && imageFile.rfind(".dylib") == imageFile.length()-6) {
#endif
			imageInfo.symbolFileName = imageFile + "-debug";
		}
		else {
			imageInfo.symbolFileName = imageFile + ".debug";
		}
	}
	else {
		imageInfo.symbolFileName = "unknown";
	}

	return imageInfo;
}

ImageInfo getCachedImageInfo() {
	// The use of "getCachedImageInfo" is arbitrary and was a best guess at a good way to get the image of the
	//  most likely candidate for the "real" flow library or binary
	static ImageInfo info = getImageInfo((const void *)&getCachedImageInfo);
	return info;
}

#include <execinfo.h>

namespace platform {
void* getImageOffset() {
	return getCachedImageInfo().offset;
}

size_t raw_backtrace(void** addresses, int maxStackDepth) {
#if !defined(__APPLE__)
	// absl::GetStackTrace doesn't have an implementation for MacOS.
	return absl::GetStackTrace(addresses, maxStackDepth, 0);
#else
	return backtrace(addresses, maxStackDepth);
#endif
}

std::string format_backtrace(void **addresses, int numAddresses) {
	ImageInfo const& imageInfo = getCachedImageInfo();
#ifdef __APPLE__
	std::string s = format("atos -o %s -arch x86_64 -l %p", imageInfo.symbolFileName.c_str(), imageInfo.offset);
	for(int i = 1; i < numAddresses; i++) {
		s += format(" %p", addresses[i]);
	}
#else
	std::string s = format("addr2line -e %s -p -C -f -i", imageInfo.symbolFileName.c_str());
	for(int i = 1; i < numAddresses; i++) {
		s += format(" %p", (char*)addresses[i]-(char*)imageInfo.offset);
	}
#endif
	return s;
}

std::string get_backtrace() {
	void *addresses[50];
	size_t size = raw_backtrace(addresses, 50);
	return format_backtrace(addresses, size);
}
}; // namespace platform
#else

namespace platform {
std::string get_backtrace() { return std::string(); }
std::string format_backtrace(void **addresses, int numAddresses) { return std::string(); }
void* getImageOffset() { return NULL; }
}; // namespace platform
#endif

bool isLibraryLoaded(const char* lib_path) {
#if !defined(__linux__) && !defined(__APPLE__) && !defined(_WIN32)
#error Port me!
#endif

	void* dlobj = NULL;

#if defined(__unixish__)
	dlobj = dlopen( lib_path, RTLD_NOLOAD | RTLD_LAZY );
#else
	dlobj = GetModuleHandle( lib_path );
#endif

	return dlobj != NULL;
}

void* loadLibrary(const char* lib_path) {
#if !defined(__linux__) && !defined(__APPLE__) && !defined(_WIN32)
#error Port me!
#endif

	void* dlobj = NULL;

#if defined(__unixish__)
	dlobj = dlopen( lib_path, RTLD_LAZY | RTLD_LOCAL );
	if(dlobj == NULL) {
		TraceEvent(SevWarn, "LoadLibraryFailed").detail("Library", lib_path).detail("Error", dlerror());
	}
#else
	dlobj = LoadLibrary( lib_path );
	if(dlobj == NULL) {
		TraceEvent(SevWarn, "LoadLibraryFailed").detail("Library", lib_path).GetLastError();
	}
#endif

	return dlobj;
}

void* loadFunction(void* lib, const char* func_name) {
	void* dlfcn = NULL;

#if defined(__unixish__)
	dlfcn = dlsym( lib, func_name );
	if(dlfcn == NULL) {
		TraceEvent(SevWarn, "LoadFunctionFailed").detail("Function", func_name).detail("Error", dlerror());
	}
#else
	dlfcn = GetProcAddress( (HINSTANCE)lib, func_name );
	if(dlfcn == NULL) {
		TraceEvent(SevWarn, "LoadFunctionFailed").detail("Function", func_name).GetLastError();
	}
#endif

	return dlfcn;
}

void platformInit() {
#ifdef WIN32
	_set_FMA3_enable(0); // Workaround for VS 2013 code generation bug. See https://connect.microsoft.com/VisualStudio/feedback/details/811093/visual-studio-2013-rtm-c-x64-code-generation-bug-for-avx2-instructions
#endif
#ifdef __linux__
	struct timespec ts;
	if (clock_gettime(CLOCK_MONOTONIC, &ts) != 0) {
		criticalError(FDB_EXIT_ERROR, "MonotonicTimeUnavailable", "clock_gettime(CLOCK_MONOTONIC, ...) returned an error. Check your kernel and glibc versions.");
	}
#endif
}

void crashHandler(int sig) {
#ifdef __linux__
	// Pretty much all of this handler is risking undefined behavior and hangs,
	//  but the idea is that we're about to crash anyway...
	std::string backtrace = platform::get_backtrace();

	bool error = (sig != SIGUSR2);

	fflush(stdout);
	TraceEvent(error ? SevError : SevInfo, error ? "Crash" : "ProcessTerminated")
		.detail("Signal", sig)
		.detail("Name", strsignal(sig))
		.detail("Trace", backtrace);
	flushTraceFileVoid();

	fprintf(stderr, "SIGNAL: %s (%d)\n", strsignal(sig), sig);
	fprintf(stderr, "Trace: %s\n", backtrace.c_str());

	_exit(128 + sig);
#else
	// No crash handler for other platforms!
#endif
}

void registerCrashHandler() {
#ifdef __linux__
	// For these otherwise fatal errors, attempt to log a trace of
	// what was happening and then exit
	struct sigaction action;
	action.sa_handler = crashHandler;
	sigfillset( &action.sa_mask );
	action.sa_flags = 0;

	sigaction(SIGILL, &action, NULL);
	sigaction(SIGFPE, &action, NULL);
	sigaction(SIGSEGV, &action, NULL);
	sigaction(SIGBUS, &action, NULL);
	sigaction(SIGUSR2, &action, NULL);
#else
	// No crash handler for other platforms!
#endif
}

#ifdef __linux__
extern volatile void** net2backtraces;
extern volatile size_t net2backtraces_offset;
extern volatile size_t net2backtraces_max;
extern volatile bool net2backtraces_overflow;
extern volatile int net2backtraces_count;
extern volatile double net2liveness;
extern volatile thread_local int profilingEnabled;
extern void initProfiling();

volatile thread_local bool profileThread = false;
#endif

volatile thread_local int profilingEnabled = 1;

void setProfilingEnabled(int enabled) { 
	profilingEnabled = enabled; 
}

void profileHandler(int sig) {
#ifdef __linux__
	if (!profileThread || !profilingEnabled) {
		return;
	}

	net2backtraces_count++;
	if (!net2backtraces || net2backtraces_max - net2backtraces_offset < 50) {
		net2backtraces_overflow = true;
		return;
	}

	// We are casting away the volatile-ness of the backtrace array, but we believe that should be reasonably safe in the signal handler
	ProfilingSample* ps = const_cast<ProfilingSample*>((volatile ProfilingSample*)(net2backtraces + net2backtraces_offset));

	ps->timestamp = timer();

	// SOMEDAY: should we limit the maximum number of frames from
	// backtrace beyond just available space?
	size_t size = backtrace(ps->frames, net2backtraces_max - net2backtraces_offset - 2);

	ps->length = size;

	net2backtraces_offset += size + 2;
#else
	// No slow task profiling for other platforms!
#endif
}

void* checkThread(void *arg) {
#ifdef __linux__
	pthread_t mainThread = *(pthread_t*)arg;
	free(arg);

	double lastValue = net2liveness;
	double lastSignal = 0;
	double logInterval = FLOW_KNOBS->SLOWTASK_PROFILING_INTERVAL;
	while(true) {
		threadSleep(FLOW_KNOBS->SLOWTASK_PROFILING_INTERVAL);
		if(lastValue == net2liveness) {
			double t = timer();
			if(lastSignal == 0 || t - lastSignal >= logInterval) {
				if(lastSignal > 0) {
					logInterval = std::min(FLOW_KNOBS->SLOWTASK_PROFILING_MAX_LOG_INTERVAL, FLOW_KNOBS->SLOWTASK_PROFILING_LOG_BACKOFF * logInterval);
				}

				lastSignal = t;
				pthread_kill(mainThread, SIGPROF);
			}
		}
		else {
			lastSignal = 0;
			logInterval = FLOW_KNOBS->SLOWTASK_PROFILING_INTERVAL;
		}
		lastValue = net2liveness;
	}
	return NULL;
#else
	// No slow task profiling for other platforms!
	return NULL;
#endif
}

void setupSlowTaskProfiler() {
#ifdef __linux__
	if(FLOW_KNOBS->SLOWTASK_PROFILING_INTERVAL > 0) {
		TraceEvent("StartingSlowTaskProfilingThread").detail("Interval", FLOW_KNOBS->SLOWTASK_PROFILING_INTERVAL);
		initProfiling();
		profileThread = true;

		struct sigaction action;
		action.sa_handler = profileHandler;
		sigfillset(&action.sa_mask);
		action.sa_flags = 0;
		sigaction(SIGPROF, &action, NULL);

		// Start a thread which will use signals to log stacks on long events
		pthread_t *mainThread = (pthread_t*)malloc(sizeof(pthread_t));
		*mainThread = pthread_self();
		startThread(&checkThread, (void*)mainThread);
	}
#else
	// No slow task profiling for other platforms!
#endif
}

#ifdef __linux__
// There's no good place to put this, so it's here.
// Ubuntu's packaging of libstdc++_pic offers different symbols than libstdc++.  Go figure.
// Notably, it's missing a definition of std::istream::ignore(long), which causes compilation errors
// in the bindings.  Thus, we provide weak versions of their definitions, so that if the
// linked-against libstdc++ is missing their definitions, we'll be able to use the provided
// ignore(long, int) version.
#include <istream>
namespace std {
typedef basic_istream<char, std::char_traits<char>> char_basic_istream;
template <>
char_basic_istream& __attribute__((weak)) char_basic_istream::ignore(streamsize count) {
  return ignore(count, std::char_traits<char>::eof());
}
typedef basic_istream<wchar_t, std::char_traits<wchar_t>> wchar_basic_istream;
template <>
wchar_basic_istream& __attribute__((weak)) wchar_basic_istream::ignore(streamsize count) {
  return ignore(count, std::char_traits<wchar_t>::eof());
}
}
#endif

// UnitTest for getMemoryInfo
#ifdef __linux__
TEST_CASE("/flow/Platform/getMemoryInfo") {

	printf("UnitTest flow/Platform/getMemoryInfo 1\n");
	std::string memString =
		"MemTotal:       24733228 kB\n"
		"MemFree:         2077580 kB\n"
		"Buffers:          266940 kB\n"
		"Cached:         16798292 kB\n"
		"SwapCached:       210240 kB\n"
		"Active:         12447724 kB\n"
		"Inactive:        9175508 kB\n"
		"Active(anon):    3458596 kB\n"
		"Inactive(anon):  1102948 kB\n"
		"Active(file):    8989128 kB\n"
		"Inactive(file):  8072560 kB\n"
		"Unevictable:           0 kB\n"
		"Mlocked:               0 kB\n"
		"SwapTotal:      25165820 kB\n"
		"SwapFree:       23680228 kB\n"
		"Dirty:               200 kB\n"
		"Writeback:             0 kB\n"
		"AnonPages:       4415148 kB\n"
		"Mapped:            62804 kB\n"
		"Shmem:              3544 kB\n"
		"Slab:             620144 kB\n"
		"SReclaimable:     556640 kB\n"
		"SUnreclaim:        63504 kB\n"
		"KernelStack:        5240 kB\n"
		"PageTables:        47292 kB\n"
		"NFS_Unstable:          0 kB\n"
		"Bounce:                0 kB\n"
		"WritebackTmp:          0 kB\n"
		"CommitLimit:    37532432 kB\n"
		"Committed_AS:    8603484 kB\n"
		"VmallocTotal:   34359738367 kB\n"
		"VmallocUsed:      410576 kB\n";

	std::map<StringRef, int64_t> request = {
		{ LiteralStringRef("MemTotal:"), 0 },
		{ LiteralStringRef("MemFree:"), 0 },
		{ LiteralStringRef("MemAvailable:"), 0 },
		{ LiteralStringRef("Buffers:"), 0 },
		{ LiteralStringRef("Cached:"), 0 },
		{ LiteralStringRef("SwapTotal:"), 0 },
		{ LiteralStringRef("SwapFree:"), 0 },
	};

	std::stringstream memInfoStream(memString);
	getMemoryInfo(request, memInfoStream);
	ASSERT(request[LiteralStringRef("MemTotal:")] == 24733228);
	ASSERT(request[LiteralStringRef("MemFree:")] == 2077580);
	ASSERT(request[LiteralStringRef("MemAvailable:")] == 0);
	ASSERT(request[LiteralStringRef("Buffers:")] == 266940);
	ASSERT(request[LiteralStringRef("Cached:")] == 16798292);
	ASSERT(request[LiteralStringRef("SwapTotal:")] == 25165820);
	ASSERT(request[LiteralStringRef("SwapFree:")] == 23680228);
	for (auto & item : request) {
		printf("%s:%ld\n", item.first.toString().c_str(), item.second );
	}

	printf("UnitTest flow/Platform/getMemoryInfo 2\n");
	std::string memString1 =
		"Slab:             192816 kB\n"
		"SReclaimable:     158404 kB\n"
		"SUnreclaim:        34412 kB\n"
		"KernelStack:        7152 kB\n"
		"PageTables:        45284 kB\n"
		"NFS_Unstable:          0 kB\n"
		"Bounce:                0 kB\n"
		"WritebackTmp:          0 kB\n"
		"MemTotal:       31856496 kB\n"
		"MemFree:        25492716 kB\n"
		"MemAvailable:   28470756 kB\n"
		"Buffers:          313644 kB\n"
		"Cached:          2956444 kB\n"
		"SwapCached:            0 kB\n"
		"Active:          3708432 kB\n"
		"Inactive:        2163752 kB\n"
		"Active(anon):    2604524 kB\n"
		"Inactive(anon):   199896 kB\n"
		"Active(file):    1103908 kB\n"
		"Inactive(file):  1963856 kB\n"
		"Unevictable:           0 kB\n"
		"Mlocked:               0 kB\n"
		"SwapTotal:             0 kB\n"
		"SwapFree:              0 kB\n"
		"Dirty:                 0 kB\n"
		"Writeback:             0 kB\n"
		"AnonPages:       2602108 kB\n"
		"Mapped:           361088 kB\n"
		"Shmem:            202332 kB\n"
		"CommitLimit:    15928248 kB\n"
		"Committed_AS:    5556756 kB\n"
		"VmallocTotal:   34359738367 kB\n"
		"VmallocUsed:      427528 kB\n"
		"VmallocChunk:   34359283752 kB\n"
		"HardwareCorrupted:     0 kB\n"
		"AnonHugePages:   1275904 kB\n";

	std::stringstream memInfoStream1(memString1);
	getMemoryInfo(request, memInfoStream1);
	ASSERT(request[LiteralStringRef("MemTotal:")] == 31856496);
	ASSERT(request[LiteralStringRef("MemFree:")] == 25492716);
	ASSERT(request[LiteralStringRef("MemAvailable:")] == 28470756);
	ASSERT(request[LiteralStringRef("Buffers:")] == 313644);
	ASSERT(request[LiteralStringRef("Cached:")] == 2956444);
	ASSERT(request[LiteralStringRef("SwapTotal:")] == 0);
	ASSERT(request[LiteralStringRef("SwapFree:")] == 0);
	for (auto & item : request) {
		printf("%s:%ld\n", item.first.toString().c_str(), item.second);
	}

	return Void();
}
#endif<|MERGE_RESOLUTION|>--- conflicted
+++ resolved
@@ -1662,13 +1662,8 @@
 	try {
 		INJECT_FAULT( io_error, "atomicReplace" );
 
-<<<<<<< HEAD
 		std::string tempfilename = joinPath(parentDirectory(path), g_random->randomUniqueID().toString() + ".tmp");
-		f = fopen( tempfilename.c_str(), "wt" );
-=======
-		std::string tempfilename = parentDirectory(path) + CANONICAL_PATH_SEPARATOR + g_random->randomUniqueID().toString() + ".tmp";
 		f = textmode ? fopen( tempfilename.c_str(), "wt" ) : fopen(tempfilename.c_str(), "wb");
->>>>>>> b5d2debd
 		if(!f)
 			throw io_error();
 
