/*
 * tuple.go
 *
 * This source file is part of the FoundationDB open source project
 *
 * Copyright 2013-2018 Apple Inc. and the FoundationDB project authors
 *
 * Licensed under the Apache License, Version 2.0 (the "License");
 * you may not use this file except in compliance with the License.
 * You may obtain a copy of the License at
 *
 *     http://www.apache.org/licenses/LICENSE-2.0
 *
 * Unless required by applicable law or agreed to in writing, software
 * distributed under the License is distributed on an "AS IS" BASIS,
 * WITHOUT WARRANTIES OR CONDITIONS OF ANY KIND, either express or implied.
 * See the License for the specific language governing permissions and
 * limitations under the License.
 */

// FoundationDB Go Tuple Layer

// Package tuple provides a layer for encoding and decoding multi-element tuples
// into keys usable by FoundationDB. The encoded key maintains the same sort
// order as the original tuple: sorted first by the first element, then by the
// second element, etc. This makes the tuple layer ideal for building a variety
// of higher-level data models.
//
// For general guidance on tuple usage, see the Tuple section of Data Modeling
// (https://apple.github.io/foundationdb/data-modeling.html#tuples).
//
// FoundationDB tuples can currently encode byte and unicode strings, integers,
<<<<<<< HEAD
// large integers, floats, doubles, booleans, UUIDs, tuples, and NULL values.
// In Go these are represented as []byte (or fdb.KeyConvertible), string, int64
// (or int, uint, uint64), *big.Int (or big.Int, uint64), float32, float64, bool, 
// UUID, Tuple, and nil.
=======
// floats, doubles, booleans, UUIDs, tuples, and NULL values. In Go these are
// represented as []byte (or fdb.KeyConvertible), string, uint64 (or uint),
// int64 (or int), float32, float64, bool, UUID, Tuple, and nil.
>>>>>>> bee8d12b
package tuple

import (
	"bytes"
	"encoding/binary"
	"fmt"
	"math"
	"math/big"

	"github.com/apple/foundationdb/bindings/go/src/fdb"
)

// A TupleElement is one of the types that may be encoded in FoundationDB
// tuples. Although the Go compiler cannot enforce this, it is a programming
// error to use an unsupported types as a TupleElement (and will typically
// result in a runtime panic).
//
// The valid types for TupleElement are []byte (or fdb.KeyConvertible), string,
<<<<<<< HEAD
// int64 (or int, uint, uint64), *big.Int (or big.Int, uint64), float, double, 
// bool, UUID, Tuple, and nil.
=======
// uint64 (or uint), int64 (or int), float, double, bool, UUID, Tuple, and nil.
>>>>>>> bee8d12b
type TupleElement interface{}

// Tuple is a slice of objects that can be encoded as FoundationDB tuples. If
// any of the TupleElements are of unsupported types, a runtime panic will occur
// when the Tuple is packed.
//
// Given a Tuple T containing objects only of these types, then T will be
// identical to the Tuple returned by unpacking the byte slice obtained by
// packing T (modulo type normalization to []byte, uint64, and int64).
type Tuple []TupleElement

// UUID wraps a basic byte array as a UUID. We do not provide any special
// methods for accessing or generating the UUID, but as Go does not provide
// a built-in UUID type, this simple wrapper allows for other libraries
// to write the output of their UUID type as a 16-byte array into
// an instance of this type.
type UUID [16]byte

// Type codes: These prefix the different elements in a packed Tuple
// to indicate what type they are.
const nilCode = 0x00
const bytesCode = 0x01
const stringCode = 0x02
const nestedCode = 0x05
const intZeroCode = 0x14
const posIntEnd = 0x1d
const negIntStart = 0x0b
const floatCode = 0x20
const doubleCode = 0x21
const falseCode = 0x26
const trueCode = 0x27
const uuidCode = 0x30

var sizeLimits = []uint64{
	1<<(0*8) - 1,
	1<<(1*8) - 1,
	1<<(2*8) - 1,
	1<<(3*8) - 1,
	1<<(4*8) - 1,
	1<<(5*8) - 1,
	1<<(6*8) - 1,
	1<<(7*8) - 1,
	1<<(8*8) - 1,
}

func bisectLeft(u uint64) int {
	var n int
	for sizeLimits[n] < u {
		n++
	}
	return n
}

func adjustFloatBytes(b []byte, encode bool) {
	if (encode && b[0]&0x80 != 0x00) || (!encode && b[0]&0x80 == 0x00) {
		// Negative numbers: flip all of the bytes.
		for i := 0; i < len(b); i++ {
			b[i] = b[i] ^ 0xff
		}
	} else {
		// Positive number: flip just the sign bit.
		b[0] = b[0] ^ 0x80
	}
}

type packer struct {
	buf []byte
}

func (p *packer) putByte(b byte) {
	p.buf = append(p.buf, b)
}

func (p *packer) putBytes(b []byte) {
	p.buf = append(p.buf, b...)
}

func (p *packer) putBytesNil(b []byte, i int) {
	for i >= 0 {
		p.putBytes(b[:i+1])
		p.putByte(0xFF)
		b = b[i+1:]
		i = bytes.IndexByte(b, 0x00)
	}
	p.putBytes(b)
}

func (p *packer) encodeBytes(code byte, b []byte) {
	p.putByte(code)
	if i := bytes.IndexByte(b, 0x00); i >= 0 {
		p.putBytesNil(b, i)
	} else {
		p.putBytes(b)
	}
	p.putByte(0x00)
}

func (p *packer) encodeInt(i int64) {
	if i == 0 {
		p.putByte(intZeroCode)
		return
	}

	var n int
	var scratch [8]byte

	switch {
	case i > 0:
		n = bisectLeft(uint64(i))
		p.putByte(byte(intZeroCode + n))
		binary.BigEndian.PutUint64(scratch[:], uint64(i))
	case i < 0:
		n = bisectLeft(uint64(-i))
		p.putByte(byte(intZeroCode - n))
		offsetEncoded := int64(sizeLimits[n]) + i
		binary.BigEndian.PutUint64(scratch[:], uint64(offsetEncoded))
	}

	p.putBytes(scratch[8-n:])
}

<<<<<<< HEAD
func (p *packer) encodeBigInt(i *big.Int) {
	if i.Cmp(big.NewInt(math.MaxInt64)) <= 0 && i.Cmp(big.NewInt(math.MinInt64)) >= 0 {
		p.encodeInt(i.Int64())
		return
	}

	length := len(i.Bytes())
	if length > 0xff {
		panic(fmt.Sprintf("Integer magnitude is too large (more than 255 bytes)"))
	}

	if i.Sign() > 0 {
		intBytes := i.Bytes()
		if length > 8 {
			p.putByte(byte(posIntEnd))
			p.putByte(byte(len(intBytes)))
		} else {
			p.putByte(byte(intZeroCode + length))
		}

		p.putBytes(intBytes)
	} else {
		add := new(big.Int).Lsh(big.NewInt(1), uint(length*8))
		add.Sub(add, big.NewInt(1))
		transformed := new(big.Int)
		transformed.Add(i, add)

		intBytes := transformed.Bytes()
		if length > 8 {
			p.putByte(byte(negIntStart))
			p.putByte(byte(length ^ 0xff))
		} else {
			p.putByte(byte(intZeroCode - length))
		}

		for i := len(intBytes); i < length; i++ {
			p.putByte(0x00)
		}

		p.putBytes(intBytes)
	}
}

func (p *packer) encodeUint(i uint64) {
	if i > math.MaxInt64 {
		val := new(big.Int)
		val.SetUint64(i)
		p.encodeBigInt(val)
	} else {
		p.encodeInt(int64(i))
	}
=======
func (p *packer) encodeUint(i uint64) {
	if i == 0 {
		p.putByte(intZeroCode)
		return
	}

	n := bisectLeft(i)
	var scratch [8]byte

	p.putByte(byte(intZeroCode + n))
	binary.BigEndian.PutUint64(scratch[:], i)

	p.putBytes(scratch[8-n:])
>>>>>>> bee8d12b
}

func (p *packer) encodeFloat(f float32) {
	var scratch [4]byte
	binary.BigEndian.PutUint32(scratch[:], math.Float32bits(f))
	adjustFloatBytes(scratch[:], true)

	p.putByte(floatCode)
	p.putBytes(scratch[:])
}

func (p *packer) encodeDouble(d float64) {
	var scratch [8]byte
	binary.BigEndian.PutUint64(scratch[:], math.Float64bits(d))
	adjustFloatBytes(scratch[:], true)

	p.putByte(doubleCode)
	p.putBytes(scratch[:])
}

func (p *packer) encodeUUID(u UUID) {
	p.putByte(uuidCode)
	p.putBytes(u[:])
}

func (p *packer) encodeTuple(t Tuple, nested bool) {
	if nested {
		p.putByte(nestedCode)
	}

	for i, e := range t {
		switch e := e.(type) {
		case Tuple:
			p.encodeTuple(e, true)
		case nil:
			p.putByte(nilCode)
			if nested {
				p.putByte(0xff)
			}
<<<<<<< HEAD
		case int64:
			p.encodeInt(e)
		case uint64:
			p.encodeUint(e)
=======
>>>>>>> bee8d12b
		case int:
			p.encodeInt(int64(e))
		case uint:
			p.encodeUint(uint64(e))
<<<<<<< HEAD
		case *big.Int:
			p.encodeBigInt(e)
		case big.Int:
			p.encodeBigInt(&e)
=======
		case int64:
			p.encodeInt(e)
		case uint64:
			p.encodeUint(e)
>>>>>>> bee8d12b
		case []byte:
			p.encodeBytes(bytesCode, e)
		case fdb.KeyConvertible:
			p.encodeBytes(bytesCode, []byte(e.FDBKey()))
		case string:
			p.encodeBytes(stringCode, []byte(e))
		case float32:
			p.encodeFloat(e)
		case float64:
			p.encodeDouble(e)
		case bool:
			if e {
				p.putByte(trueCode)
			} else {
				p.putByte(falseCode)
			}
		case UUID:
			p.encodeUUID(e)
		default:
			panic(fmt.Sprintf("unencodable element at index %d (%v, type %T)", i, t[i], t[i]))
		}
	}

	if nested {
		p.putByte(0x00)
	}
}

// Pack returns a new byte slice encoding the provided tuple. Pack will panic if
// the tuple contains an element of any type other than []byte,
<<<<<<< HEAD
// fdb.KeyConvertible, string, int64, int, uint64, uint, *big.Int, big.Int, float32,
// float64, bool, tuple.UUID, nil, or a Tuple with elements of valid types. It will
// also panic if an integer is specified with a value outside the range 
// [-2**2040+1, 2**2040-1]
=======
// fdb.KeyConvertible, string, uint64, uint, int64, int, float32, float64, bool,
// tuple.UUID, nil, or a Tuple with elements of valid types.
>>>>>>> bee8d12b
//
// Tuple satisfies the fdb.KeyConvertible interface, so it is not necessary to
// call Pack when using a Tuple with a FoundationDB API function that requires a
// key.
func (t Tuple) Pack() []byte {
	p := packer{buf: make([]byte, 0, 64)}
	p.encodeTuple(t, false)
	return p.buf
}

func findTerminator(b []byte) int {
	bp := b
	var length int

	for {
		idx := bytes.IndexByte(bp, 0x00)
		length += idx
		if idx+1 == len(bp) || bp[idx+1] != 0xFF {
			break
		}
		length += 2
		bp = bp[idx+2:]
	}

	return length
}

func decodeBytes(b []byte) ([]byte, int) {
	idx := findTerminator(b[1:])
	return bytes.Replace(b[1:idx+1], []byte{0x00, 0xFF}, []byte{0x00}, -1), idx + 2
}

func decodeString(b []byte) (string, int) {
	bp, idx := decodeBytes(b)
	return string(bp), idx
}

func decodeInt(b []byte) (interface{}, int) {
	if b[0] == intZeroCode {
		return int64(0), 1
	}

	var neg bool

	n := int(b[0]) - intZeroCode
	if n < 0 {
		n = -n
		neg = true
	}

	bp := make([]byte, 8)
	copy(bp[8-n:], b[1:n+1])

	var ret int64
	binary.Read(bytes.NewBuffer(bp), binary.BigEndian, &ret)

	if neg {
		return ret - int64(sizeLimits[n]), n + 1
	}

	if ret > 0 {
		return ret, n + 1
	}

	return uint64(ret), n + 1
}

func decodeBigInt(b []byte) (*big.Int, int) {
	val := new(big.Int)
	offset := 1
	var length int

	if b[0] == negIntStart || b[0] == posIntEnd {
		length = int(b[1])
		if b[0] == negIntStart {
			length ^= 0xff
		}

		offset += 1
	} else {
		length = int(b[0]) - intZeroCode
		if length < 0 {
			length = -length
		}
	}

	val.SetBytes(b[offset : length+offset])

	if b[0] < intZeroCode {
		sub := new(big.Int).Lsh(big.NewInt(1), uint(length)*8)
		sub.Sub(sub, big.NewInt(1))
		val.Sub(val, sub)
	}

	return val, length + offset
}

func decodeFloat(b []byte) (float32, int) {
	bp := make([]byte, 4)
	copy(bp, b[1:])
	adjustFloatBytes(bp, false)
	var ret float32
	binary.Read(bytes.NewBuffer(bp), binary.BigEndian, &ret)
	return ret, 5
}

func decodeDouble(b []byte) (float64, int) {
	bp := make([]byte, 8)
	copy(bp, b[1:])
	adjustFloatBytes(bp, false)
	var ret float64
	binary.Read(bytes.NewBuffer(bp), binary.BigEndian, &ret)
	return ret, 9
}

func decodeUUID(b []byte) (UUID, int) {
	var u UUID
	copy(u[:], b[1:])
	return u, 17
}

func decodeTuple(b []byte, nested bool) (Tuple, int, error) {
	var t Tuple

	var i int

	for i < len(b) {
		var el interface{}
		var off int

		switch {
		case b[i] == nilCode:
			if !nested {
				el = nil
				off = 1
			} else if i+1 < len(b) && b[i+1] == 0xff {
				el = nil
				off = 2
			} else {
				return t, i + 1, nil
			}
		case b[i] == bytesCode:
			el, off = decodeBytes(b[i:])
		case b[i] == stringCode:
			el, off = decodeString(b[i:])
		case negIntStart+1 < b[i] && b[i] < posIntEnd-1:
			el, off = decodeInt(b[i:])
		case negIntStart <= b[i] && b[i] <= posIntEnd:
			el, off = decodeBigInt(b[i:])
		case b[i] == floatCode:
			if i+5 > len(b) {
				return nil, i, fmt.Errorf("insufficient bytes to decode float starting at position %d of byte array for tuple", i)
			}
			el, off = decodeFloat(b[i:])
		case b[i] == doubleCode:
			if i+9 > len(b) {
				return nil, i, fmt.Errorf("insufficient bytes to decode double starting at position %d of byte array for tuple", i)
			}
			el, off = decodeDouble(b[i:])
		case b[i] == trueCode:
			el = true
			off = 1
		case b[i] == falseCode:
			el = false
			off = 1
		case b[i] == uuidCode:
			if i+17 > len(b) {
				return nil, i, fmt.Errorf("insufficient bytes to decode UUID starting at position %d of byte array for tuple", i)
			}
			el, off = decodeUUID(b[i:])
		case b[i] == nestedCode:
			var err error
			el, off, err = decodeTuple(b[i+1:], true)
			if err != nil {
				return nil, i, err
			}
			off++
		default:
			return nil, i, fmt.Errorf("unable to decode tuple element with unknown typecode %02x", b[i])
		}

		t = append(t, el)
		i += off
	}

	return t, i, nil
}

// Unpack returns the tuple encoded by the provided byte slice, or an error if
// the key does not correctly encode a FoundationDB tuple.
func Unpack(b []byte) (Tuple, error) {
	t, _, err := decodeTuple(b, false)
	return t, err
}

// FDBKey returns the packed representation of a Tuple, and allows Tuple to
// satisfy the fdb.KeyConvertible interface. FDBKey will panic in the same
// circumstances as Pack.
func (t Tuple) FDBKey() fdb.Key {
	return t.Pack()
}

// FDBRangeKeys allows Tuple to satisfy the fdb.ExactRange interface. The range
// represents all keys that encode tuples strictly starting with a Tuple (that
// is, all tuples of greater length than the Tuple of which the Tuple is a
// prefix).
func (t Tuple) FDBRangeKeys() (fdb.KeyConvertible, fdb.KeyConvertible) {
	p := t.Pack()
	return fdb.Key(concat(p, 0x00)), fdb.Key(concat(p, 0xFF))
}

// FDBRangeKeySelectors allows Tuple to satisfy the fdb.Range interface. The
// range represents all keys that encode tuples strictly starting with a Tuple
// (that is, all tuples of greater length than the Tuple of which the Tuple is a
// prefix).
func (t Tuple) FDBRangeKeySelectors() (fdb.Selectable, fdb.Selectable) {
	b, e := t.FDBRangeKeys()
	return fdb.FirstGreaterOrEqual(b), fdb.FirstGreaterOrEqual(e)
}

func concat(a []byte, b ...byte) []byte {
	r := make([]byte, len(a)+len(b))
	copy(r, a)
	copy(r[len(a):], b)
	return r
}<|MERGE_RESOLUTION|>--- conflicted
+++ resolved
@@ -30,16 +30,10 @@
 // (https://apple.github.io/foundationdb/data-modeling.html#tuples).
 //
 // FoundationDB tuples can currently encode byte and unicode strings, integers,
-<<<<<<< HEAD
 // large integers, floats, doubles, booleans, UUIDs, tuples, and NULL values.
 // In Go these are represented as []byte (or fdb.KeyConvertible), string, int64
-// (or int, uint, uint64), *big.Int (or big.Int, uint64), float32, float64, bool, 
+// (or int, uint, uint64), *big.Int (or big.Int), float32, float64, bool, 
 // UUID, Tuple, and nil.
-=======
-// floats, doubles, booleans, UUIDs, tuples, and NULL values. In Go these are
-// represented as []byte (or fdb.KeyConvertible), string, uint64 (or uint),
-// int64 (or int), float32, float64, bool, UUID, Tuple, and nil.
->>>>>>> bee8d12b
 package tuple
 
 import (
@@ -58,12 +52,8 @@
 // result in a runtime panic).
 //
 // The valid types for TupleElement are []byte (or fdb.KeyConvertible), string,
-<<<<<<< HEAD
-// int64 (or int, uint, uint64), *big.Int (or big.Int, uint64), float, double, 
-// bool, UUID, Tuple, and nil.
-=======
-// uint64 (or uint), int64 (or int), float, double, bool, UUID, Tuple, and nil.
->>>>>>> bee8d12b
+// int64 (or int, uint, uint64), *big.Int (or big.Int), float, double, bool,
+// UUID, Tuple, and nil.
 type TupleElement interface{}
 
 // Tuple is a slice of objects that can be encoded as FoundationDB tuples. If
@@ -161,37 +151,39 @@
 	p.putByte(0x00)
 }
 
-func (p *packer) encodeInt(i int64) {
+func (p *packer) encodeUint(i uint64) {
 	if i == 0 {
 		p.putByte(intZeroCode)
 		return
 	}
 
-	var n int
+	n := bisectLeft(i)
 	var scratch [8]byte
 
-	switch {
-	case i > 0:
-		n = bisectLeft(uint64(i))
-		p.putByte(byte(intZeroCode + n))
-		binary.BigEndian.PutUint64(scratch[:], uint64(i))
-	case i < 0:
-		n = bisectLeft(uint64(-i))
-		p.putByte(byte(intZeroCode - n))
-		offsetEncoded := int64(sizeLimits[n]) + i
-		binary.BigEndian.PutUint64(scratch[:], uint64(offsetEncoded))
-	}
+	p.putByte(byte(intZeroCode + n))
+	binary.BigEndian.PutUint64(scratch[:], i)
 
 	p.putBytes(scratch[8-n:])
 }
 
-<<<<<<< HEAD
+
+func (p *packer) encodeInt(i int64) {
+	if i >= 0 {
+		p.encodeUint(uint64(i))
+		return
+	}
+
+	n := bisectLeft(uint64(-i))
+	var scratch [8]byte
+
+	p.putByte(byte(intZeroCode - n))
+	offsetEncoded := int64(sizeLimits[n]) + i
+	binary.BigEndian.PutUint64(scratch[:], uint64(offsetEncoded))
+
+	p.putBytes(scratch[8-n:])
+}
+
 func (p *packer) encodeBigInt(i *big.Int) {
-	if i.Cmp(big.NewInt(math.MaxInt64)) <= 0 && i.Cmp(big.NewInt(math.MinInt64)) >= 0 {
-		p.encodeInt(i.Int64())
-		return
-	}
-
 	length := len(i.Bytes())
 	if length > 0xff {
 		panic(fmt.Sprintf("Integer magnitude is too large (more than 255 bytes)"))
@@ -227,31 +219,6 @@
 
 		p.putBytes(intBytes)
 	}
-}
-
-func (p *packer) encodeUint(i uint64) {
-	if i > math.MaxInt64 {
-		val := new(big.Int)
-		val.SetUint64(i)
-		p.encodeBigInt(val)
-	} else {
-		p.encodeInt(int64(i))
-	}
-=======
-func (p *packer) encodeUint(i uint64) {
-	if i == 0 {
-		p.putByte(intZeroCode)
-		return
-	}
-
-	n := bisectLeft(i)
-	var scratch [8]byte
-
-	p.putByte(byte(intZeroCode + n))
-	binary.BigEndian.PutUint64(scratch[:], i)
-
-	p.putBytes(scratch[8-n:])
->>>>>>> bee8d12b
 }
 
 func (p *packer) encodeFloat(f float32) {
@@ -291,28 +258,18 @@
 			if nested {
 				p.putByte(0xff)
 			}
-<<<<<<< HEAD
+		case int:
+			p.encodeInt(int64(e))
 		case int64:
 			p.encodeInt(e)
+		case uint:
+			p.encodeUint(uint64(e))
 		case uint64:
 			p.encodeUint(e)
-=======
->>>>>>> bee8d12b
-		case int:
-			p.encodeInt(int64(e))
-		case uint:
-			p.encodeUint(uint64(e))
-<<<<<<< HEAD
 		case *big.Int:
 			p.encodeBigInt(e)
 		case big.Int:
 			p.encodeBigInt(&e)
-=======
-		case int64:
-			p.encodeInt(e)
-		case uint64:
-			p.encodeUint(e)
->>>>>>> bee8d12b
 		case []byte:
 			p.encodeBytes(bytesCode, e)
 		case fdb.KeyConvertible:
@@ -343,15 +300,10 @@
 
 // Pack returns a new byte slice encoding the provided tuple. Pack will panic if
 // the tuple contains an element of any type other than []byte,
-<<<<<<< HEAD
 // fdb.KeyConvertible, string, int64, int, uint64, uint, *big.Int, big.Int, float32,
 // float64, bool, tuple.UUID, nil, or a Tuple with elements of valid types. It will
 // also panic if an integer is specified with a value outside the range 
 // [-2**2040+1, 2**2040-1]
-=======
-// fdb.KeyConvertible, string, uint64, uint, int64, int, float32, float64, bool,
-// tuple.UUID, nil, or a Tuple with elements of valid types.
->>>>>>> bee8d12b
 //
 // Tuple satisfies the fdb.KeyConvertible interface, so it is not necessary to
 // call Pack when using a Tuple with a FoundationDB API function that requires a
