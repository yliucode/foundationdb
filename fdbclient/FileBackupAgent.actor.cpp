--- conflicted
+++ resolved
@@ -938,28 +938,16 @@
 	// Backup and Restore taskFunc definitions will inherit from one of the following classes which
 	// servers to catch and log to the appropriate config any error that execute/finish didn't catch and log.
 	struct RestoreTaskFuncBase : TaskFuncBase {
-<<<<<<< HEAD
-		virtual Future<Void> handleError(Database cx, Reference<Task> task, Error const &error) {
-			return RestoreConfig(task).logError(cx, error, format("'%s' on '%s'", error.what(), task->params[Task::reservedTaskParamKeyType].printable().c_str()));
-		}
-=======
-	    Future<Void> handleError(Database cx, Reference<Task> task, Error const& error) final override {
+	    Future<Void> handleError(Database cx, Reference<Task> task, Error const& error) final {
 		    return RestoreConfig(task).logError(cx, error, format("'%s' on '%s'", error.what(), task->params[Task::reservedTaskParamKeyType].printable().c_str()));
 	    }
->>>>>>> 79554425
 	    virtual std::string toString(Reference<Task> task) const { return ""; }
     };
 
 	struct BackupTaskFuncBase : TaskFuncBase {
-<<<<<<< HEAD
-		virtual Future<Void> handleError(Database cx, Reference<Task> task, Error const &error) {
-			return BackupConfig(task).logError(cx, error, format("'%s' on '%s'", error.what(), task->params[Task::reservedTaskParamKeyType].printable().c_str()));
-		}
-=======
-	    Future<Void> handleError(Database cx, Reference<Task> task, Error const& error) final override {
+	    Future<Void> handleError(Database cx, Reference<Task> task, Error const& error) final {
 		    return BackupConfig(task).logError(cx, error, format("'%s' on '%s'", error.what(), task->params[Task::reservedTaskParamKeyType].printable().c_str()));
 	    }
->>>>>>> 79554425
 	    virtual std::string toString(Reference<Task> task) const { return ""; }
     };
 
